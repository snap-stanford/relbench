<<<<<<< HEAD
from typing import Dict, List, Union, Optional
=======
from typing import Any, Dict, List, NamedTuple, Optional, Tuple
>>>>>>> 5c476321

import pandas as pd
import torch
from torch import Tensor
from torch_frame import stype
<<<<<<< HEAD
from torch_frame.data import Dataset
from torch_geometric.data import Batch, HeteroData
from torch_geometric.utils import sort_edge_index
from torch_frame.config import TextEmbedderConfig
=======
from torch_frame.config import TextEmbedderConfig
from torch_frame.data import Dataset, StatType
from torch_geometric.data import HeteroData
from torch_geometric.typing import NodeType

from rtb.data import Database, Table


def to_unix_time(ser: pd.Series) -> Tensor:
    r"""Converts a :class:`pandas.Timestamp` series to UNIX timestamp
    (in seconds)."""
    return torch.from_numpy(ser.astype(int).values) // 10**9


# TODO: fix
def dummy_text_embedder(input: List[str]) -> torch.Tensor:
    r"""Dummy text embedder."""
    return torch.rand(len(input), 768)
>>>>>>> 5c476321


def make_pkey_fkey_graph(
    db: Database,
    col_to_stype_dict: Dict[str, Dict[str, stype]],
    text_embedder_cfg: Optional[TextEmbedderConfig] = None,
) -> HeteroData:
    r"""Given a :class:`Database` object, construct a heterogeneous graph with
    primary-foreign key relationships, together with the column stats of each
    table.

    Args:
        db (Database): A database object containing a set of tables.
        col_to_stype_dict (Dict[str, Dict[str, stype]]): Column to stype for
            each table.

    Returns:
        HeteroData: The heterogeneous :class:`PyG` object with
            :class:`TensorFrame` feature..
    """
    data = HeteroData()

    for table_name, table in db.tables.items():
        # Materialize the tables into tensor frames:
        dataset = Dataset(
            df=table.df,
            col_to_stype=col_to_stype_dict[table_name],
            col_to_sep=",",
            text_embedder_cfg=text_embedder_cfg,
        ).materialize()

        data[table_name].tf = dataset.tensor_frame
        data[table_name].col_stats = dataset.col_stats

        # Add time attribute:
        if table.time_col is not None:
            data[table_name].time = to_unix_time(table.df[table.time_col])

        # Add edges:
        for fkey_name, pkey_table_name in table.fkey_col_to_pkey_table.items():
            pkey_index = table.df[fkey_name]
            mask = ~pkey_index.isna()
            fkey_index = torch.arange(len(pkey_index))

            # Filter dangling foreign keys:
            pkey_index = torch.from_numpy(pkey_index[mask].astype(int).values)
            fkey_index = fkey_index[torch.from_numpy(mask.values)]

            # fkey -> pkey edges
            edge_index = torch.stack([fkey_index, pkey_index], dim=0)
            edge_type = (table_name, f"f2p_{fkey_name}", pkey_table_name)
            data[edge_type].edge_index = edge_index

            # pkey -> fkey edges
            edge_index = torch.stack([pkey_index, fkey_index], dim=0)
            edge_type = (pkey_table_name, f"p2f_{fkey_name}", table_name)
            data[edge_type].edge_index = edge_index

    return data


class AttachTargetTransform:
    r"""Adds the target label to the heterogeneous mini-batch.
    The batch consists of disjoins subgraphs loaded via temporal sampling.
    The same input node can occur twice with different timestamps, and thus
    different subgraphs and labels. Hence labels cannot be stored in the graph
    object directly, and must be attached to the batch after the batch is
    created."""

    def __init__(self, entity: str, target: Tensor):
        self.entity = entity
        self.target = target

    def __call__(self, batch: HeteroData) -> HeteroData:
        batch[self.entity].y = self.target[batch[self.entity].input_id]
        return batch


class TrainTableInput(NamedTuple):
    nodes: Tuple[NodeType, Tensor]
    time: Optional[Tensor]
    target: Optional[Tensor]
    transform: Optional[AttachTargetTransform]


def get_train_table_input(
    train_table: Table,
    target_col: Optional[str] = None,
    target_dtype: Optional[torch.dtype] = None,
) -> TrainTableInput:
    assert len(train_table.fkey_col_to_pkey_table) == 1
    fkey_col, table_name = list(train_table.fkey_col_to_pkey_table.items())[0]

    nodes = torch.from_numpy(train_table.df[fkey_col].values)

    time: Optional[Tensor] = None
    if train_table.time_col is not None:
        time = to_unix_time(train_table.df[train_table.time_col])

    target: Optional[Tensor] = None
    transform: Optional[AttachTargetTransform] = None
    if target_col is not None and target_col in train_table.df:
        target = torch.from_numpy(train_table.df[target_col].values)
        if target_dtype is not None:
            target = target.to(target_dtype)
        transform = AttachTargetTransform(table_name, target)

    return TrainTableInput(
        nodes=(table_name, nodes),
        time=time,
        target=target,
        transform=transform,
    )<|MERGE_RESOLUTION|>--- conflicted
+++ resolved
@@ -1,21 +1,11 @@
-<<<<<<< HEAD
-from typing import Dict, List, Union, Optional
-=======
-from typing import Any, Dict, List, NamedTuple, Optional, Tuple
->>>>>>> 5c476321
+from typing import Dict, List, NamedTuple, Optional, Tuple
 
 import pandas as pd
 import torch
 from torch import Tensor
 from torch_frame import stype
-<<<<<<< HEAD
+from torch_frame.config import TextEmbedderConfig
 from torch_frame.data import Dataset
-from torch_geometric.data import Batch, HeteroData
-from torch_geometric.utils import sort_edge_index
-from torch_frame.config import TextEmbedderConfig
-=======
-from torch_frame.config import TextEmbedderConfig
-from torch_frame.data import Dataset, StatType
 from torch_geometric.data import HeteroData
 from torch_geometric.typing import NodeType
 
@@ -32,7 +22,6 @@
 def dummy_text_embedder(input: List[str]) -> torch.Tensor:
     r"""Dummy text embedder."""
     return torch.rand(len(input), 768)
->>>>>>> 5c476321
 
 
 def make_pkey_fkey_graph(
