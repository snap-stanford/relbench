--- conflicted
+++ resolved
@@ -15,56 +15,16 @@
     return pd.to_datetime(column).astype("datetime64[s]")
 
 
-<<<<<<< HEAD
 def unzip_processor(fname: Union[str, Path], action: str, pooch: pooch.Pooch) -> Path:
     zip_path = Path(fname)
     unzip_path = zip_path.parent / zip_path.stem
     shutil.unpack_archive(zip_path, unzip_path)
     return unzip_path
-=======
-def download_url(
-    url: str,
-    root: str,
-) -> str:
-    r"""Downloads the content of :obj:`url` to the specified folder
-    :obj:`root`.
-
-    Args:
-        url (str): The URL.
-        root (str): The root folder.
-    """
-
-    filename = url.rpartition("/")[2]
-    path = os.path.join(root, filename)
-    if os.path.exists(path):
-        return path
-
-    response = requests.get(url, stream=True)
-    total_size_in_bytes = int(response.headers.get("content-length", 0))
-    block_size = 1024
-    progress_bar = tqdm(total=total_size_in_bytes, unit="iB", unit_scale=True)
-    with open(path, "wb") as file:
-        for data in response.iter_content(block_size):
-            progress_bar.update(len(data))
-            file.write(data)
-    progress_bar.close()
-
-    return path
-
-
-def unzip(path, root):
-    r"""
-    Args:
-        path (str): The path to the zip file that needs to be extracted.
-        root (str): The directory where the contents of the zip file will be extracted.
-    """
-    with zipfile.ZipFile(path, "r") as zip:
-        zip.extractall(path=root)
 
 
 def get_df_in_window(df, time_col, row):
+    # TODO: @kexin please fix for new design
     return df[
         (df[time_col] >= row["window_min_time"])
         & (df[time_col] < row["window_max_time"])
-    ]
->>>>>>> 21097a8d
+    ]