--- conflicted
+++ resolved
@@ -1,16 +1,11 @@
 import hashlib
 import os
-<<<<<<< HEAD
 import shutil
 import tempfile
 from dataclasses import dataclass
 from functools import lru_cache
 from pathlib import Path
 from typing import TYPE_CHECKING, Callable, Dict, List, Optional, Union
-=======
-from enum import Enum
-from typing import List, Union
->>>>>>> 21097a8d
 
 import numpy as np
 import pandas as pd
@@ -56,7 +51,6 @@
 
         raise NotImplementedError
 
-<<<<<<< HEAD
     @property
     @lru_cache
     def train_table(self) -> Table:
@@ -86,7 +80,6 @@
             table.time_col,
             *table.fkey_col_to_pkey_table.keys(),
         ]
-
         return Table(
             df=table.df[input_cols],
             fkey_col_to_pkey_table=table.fkey_col_to_pkey_table,
@@ -199,13 +192,4 @@
             sha256 = hashlib.sha256(f.read()).hexdigest()
 
         print(f"upload: {zip_path}")
-        print(f"sha256: {sha256}")
-=======
-    def make_table(self, db: Database, time_window_df: pd.DataFrame) -> Table:
-        r"""To be implemented by subclass.
-
-        time_window_df should have columns window_min_time and window_max_time,
-        containing timestamps."""
-
-        raise NotImplementedError
->>>>>>> 21097a8d
+        print(f"sha256: {sha256}")