import os
import shutil
import time
from pathlib import Path
<<<<<<< HEAD
from typing import Dict, Union, Optional, Tuple
=======
from typing import Any, Dict, Optional, Tuple, Union
>>>>>>> 5c476321

import pandas as pd
from rtb.data.database import Database
from rtb.data.table import Table
from rtb.data.task import Task
from rtb.utils import download_url, one_window_sampler, rolling_window_sampler, unzip


class Dataset:
    r"""Base class for dataset. A dataset includes a database and tasks defined
    on it."""

    # name of dataset, to be specified by subclass
    name: str

    def __init__(
        self, root: Union[str, os.PathLike], process=False, download=False
    ) -> None:
        r"""Initializes the dataset.

        process=True wil force pre-processing data from raw files.
        download=True will force downloading raw files if process=True, or
        processed files if process=False.

        By default, tries to download (if required) and use already processed data.
        """

        self.root = root

        process_path = os.path.join(root, self.name, 'processed', 'db')
        os.makedirs(process_path, exist_ok=True)

        if process:
            # download
            #raw_path = f"{root}/{self.name}/raw"
            raw_path = os.path.join(root, self.name, 'raw')
            os.makedirs(raw_path, exist_ok=True)
            if download or not Path(f"{raw_path}/done").exists():
<<<<<<< HEAD
                self.download_raw(raw_path)
                # TODO: revert back
                # Path(f"{raw_path}/done").touch()
=======
                self.download_raw(os.path.join(root, self.name))
                Path(f"{raw_path}/done").touch()
>>>>>>> 5c476321

            # delete processed db dir if exists to avoid possibility of
            # corruption
            shutil.rmtree(process_path, ignore_errors=True)

            # process db
            print("processing db...")
            tic = time.time()
            db = self.process()
            toc = time.time()
            print(f"processing db took {toc - tic:.2f} seconds.")

            # standardize db
            print("reindexing pkeys and fkeys...")
            tic = time.time()
            db = self.reindex_pkeys_and_fkeys(db)
            toc = time.time()
            print(f"reindexing pkeys and fkeys took {toc - tic:.2f} seconds.")

            # process and reindex_pkeys_and_fkeys are separate because
            # process() is implemented by each subclass, but
            # reindex_pkeys_and_fkeys() is common to all subclasses

            db.save(process_path)
            Path(f"{process_path}/done").touch()

            self._db = db

        else:
            # download
            if download or not Path(f"{process_path}/done").exists():
                self.download_processed(os.path.join(root, self.name, 'processed'))
                Path(f"{process_path}/done").touch()

            # load database
            self._db = Database.load(process_path)

        # we want to keep the database private, because it also contains
        # test information

        self.min_time, self.max_time = self._db.get_time_range()
        self.train_max_time, self.val_max_time = self.get_cutoff_times()

        self.tasks = self.get_tasks()

    def download_raw(self, path: Union[str, os.PathLike]) -> None:
        """Downloads the raw data to the path directory. For our
        datasets, we will download from stanford URL, but we should keep it as
        a function for Dataset subclasses to override if required."""

        url = f"http://ogb-data.stanford.edu/data/rtb/{self.name}-raw.zip"
        download_path = download_url(url, path)
        unzip(download_path, path)

    def download_processed(self, path: Union[str, os.PathLike]) -> None:
        """Downloads the processed data to the path directory. For our
        datasets, we will download from stanford URL, but we should keep it as
        a function for Dataset subclasses to override if required."""
<<<<<<< HEAD
        url = f"http://ogb-data.stanford.edu/data/rtb/{self.name}.zip"
        # TODO: should be Path(f"{root}/{self.name}/") but that will break
        # current workflow for grant dataset
        # TODO: fix it together with a new zip file
=======
        url = f"http://ogb-data.stanford.edu/data/rtb/{self.name}-processed.zip"
>>>>>>> 5c476321
        download_path = download_url(url, path)
        unzip(download_path, path)

    def __repr__(self) -> str:
        return (
            f"{self.__class__.__name__}(\n"
            f"  tables={sorted(list(self._db.tables.keys()))},\n"
            f"  tasks={sorted(list(self.tasks.keys()))},\n"
            f"  min_time={self.min_time},\n"
            f"  max_time={self.max_time},\n"
            f"  train_max_time={self.train_max_time},\n"
            f"  val_max_time={self.val_max_time},\n"
            f")"
        )

    def get_tasks(self) -> Dict[str, Task]:
        r"""Returns a list of tasks defined on the dataset. To be implemented
        by subclass."""

        raise NotImplementedError

    def get_cutoff_times(self) -> Tuple[pd.Timestamp, pd.Timestamp]:
        r"""Returns the train and val cutoff times. To be implemented by
        subclass, but can implement a sensible default strategy here."""

        train_max_time = self.min_time + 0.8 * (self.max_time - self.min_time)
        val_max_time = self.min_time + 0.9 * (self.max_time - self.min_time)
        return train_max_time, val_max_time

    def process(self) -> Database:
        r"""Processes the raw data into a database. To be implemented by
        subclass."""

        raise NotImplementedError

    def reindex_pkeys_and_fkeys(self, db: Database) -> None:
        r"""Mapping primary and foreign keys into indices according to
        the ordering in the primary key tables.

        Args:
            db (Database): The database object containing a set of tables.

        Returns:
            Database: Mapped database.
        """
        # Get pkey to idx mapping:
        index_map_dict: Dict[str, pd.Series] = {}
        for table_name, table in db.tables.items():
            if table.pkey_col is not None:
                ser = table.df[table.pkey_col]
                if ser.nunique() != len(ser):
                    raise RuntimeError(
                        f"The primary key '{table.pkey_col}' "
                        f"of table '{table_name}' contains "
                        "duplicated elements"
                    )
                arange_ser = pd.RangeIndex(len(ser)).astype("Int64")
                index_map_dict[table_name] = pd.Series(
                    index=ser,
                    data=arange_ser,
                    name="index",
                )
                table.df[table.pkey_col] = arange_ser

        # Replace fkey_col_to_pkey_table with indices.
        for table in db.tables.values():
            for fkey_col, pkey_table_name in table.fkey_col_to_pkey_table.items():
                out = pd.merge(
                    table.df[fkey_col],
                    index_map_dict[pkey_table_name],
                    how="left",
                    left_on=fkey_col,
                    right_index=True,
                )
                table.df[fkey_col] = out["index"]

        return db

    @property
    def db(self) -> Database:
        r"""The full database. Use with caution to prevent temporal leakage."""
        return self._db

    @property
    def db_train(self) -> Database:
        return self._db.time_cutoff(self.train_max_time)

    @property
    def db_val(self) -> Database:
        return self._db.time_cutoff(self.val_max_time)

    def make_train_table(
        self,
        task_name: str,
        window_size: Optional[int] = None,
        time_window_df: Optional[pd.DataFrame] = None,
    ) -> Table:
        """Returns the train table for a task.

        User can either provide the window_size and get the train table
        generated by our default sampler, or explicitly provide the
        time_window_df obtained by their sampling strategy."""

        if time_window_df is None:
            if window_size is None:
                window_size = self.tasks[task_name].window_sizes[0]

            # default sampler
            time_window_df = rolling_window_sampler(
                self.min_time,
                self.train_max_time,
                window_size,
                stride=window_size,
            )

        task = self.tasks[task_name]
        return task.make_table(self.db_train, time_window_df)

    def make_val_table(
        self,
        task_name: str,
        window_size: Optional[int] = None,
        time_window_df: Optional[pd.DataFrame] = None,
    ) -> Table:
        r"""Returns the val table for a task.

        User can either provide the window_size and get the train table
        generated by our default sampler, or explicitly provide the
        time_window_df obtained by their sampling strategy."""

        if time_window_df is None:
            if window_size is None:
                window_size = self.tasks[task_name].window_sizes[0]

            # default sampler
            time_window_df = one_window_sampler(
                self.train_max_time,
                window_size,
            )

        task = self.tasks[task_name]
        return task.make_table(self.db_val, time_window_df)

    def make_test_table(
        self,
        task_name: str,
        window_size: Optional[int] = None,
    ) -> Table:
        r"""Returns the test table for a task."""
        if window_size is None:
            window_size = self.tasks[task_name].window_sizes[0]

        task = self.tasks[task_name]
        time_window_df = one_window_sampler(
            self.val_max_time,
            window_size,
        )
        table = task.make_table(self._db, time_window_df)

        # mask out non-input cols to prevent any info leakage
        table.df = table.df[task.input_cols]

        return table<|MERGE_RESOLUTION|>--- conflicted
+++ resolved
@@ -2,11 +2,7 @@
 import shutil
 import time
 from pathlib import Path
-<<<<<<< HEAD
-from typing import Dict, Union, Optional, Tuple
-=======
-from typing import Any, Dict, Optional, Tuple, Union
->>>>>>> 5c476321
+from typing import Dict, Optional, Tuple, Union
 
 import pandas as pd
 from rtb.data.database import Database
@@ -22,9 +18,10 @@
     # name of dataset, to be specified by subclass
     name: str
 
-    def __init__(
-        self, root: Union[str, os.PathLike], process=False, download=False
-    ) -> None:
+    def __init__(self,
+                 root: Union[str, os.PathLike],
+                 process=False,
+                 download=False) -> None:
         r"""Initializes the dataset.
 
         process=True wil force pre-processing data from raw files.
@@ -45,14 +42,8 @@
             raw_path = os.path.join(root, self.name, 'raw')
             os.makedirs(raw_path, exist_ok=True)
             if download or not Path(f"{raw_path}/done").exists():
-<<<<<<< HEAD
-                self.download_raw(raw_path)
-                # TODO: revert back
-                # Path(f"{raw_path}/done").touch()
-=======
                 self.download_raw(os.path.join(root, self.name))
                 Path(f"{raw_path}/done").touch()
->>>>>>> 5c476321
 
             # delete processed db dir if exists to avoid possibility of
             # corruption
@@ -84,7 +75,8 @@
         else:
             # download
             if download or not Path(f"{process_path}/done").exists():
-                self.download_processed(os.path.join(root, self.name, 'processed'))
+                self.download_processed(
+                    os.path.join(root, self.name, 'processed'))
                 Path(f"{process_path}/done").touch()
 
             # load database
@@ -111,28 +103,19 @@
         """Downloads the processed data to the path directory. For our
         datasets, we will download from stanford URL, but we should keep it as
         a function for Dataset subclasses to override if required."""
-<<<<<<< HEAD
-        url = f"http://ogb-data.stanford.edu/data/rtb/{self.name}.zip"
-        # TODO: should be Path(f"{root}/{self.name}/") but that will break
-        # current workflow for grant dataset
-        # TODO: fix it together with a new zip file
-=======
         url = f"http://ogb-data.stanford.edu/data/rtb/{self.name}-processed.zip"
->>>>>>> 5c476321
         download_path = download_url(url, path)
         unzip(download_path, path)
 
     def __repr__(self) -> str:
-        return (
-            f"{self.__class__.__name__}(\n"
-            f"  tables={sorted(list(self._db.tables.keys()))},\n"
-            f"  tasks={sorted(list(self.tasks.keys()))},\n"
-            f"  min_time={self.min_time},\n"
-            f"  max_time={self.max_time},\n"
-            f"  train_max_time={self.train_max_time},\n"
-            f"  val_max_time={self.val_max_time},\n"
-            f")"
-        )
+        return (f"{self.__class__.__name__}(\n"
+                f"  tables={sorted(list(self._db.tables.keys()))},\n"
+                f"  tasks={sorted(list(self.tasks.keys()))},\n"
+                f"  min_time={self.min_time},\n"
+                f"  max_time={self.max_time},\n"
+                f"  train_max_time={self.train_max_time},\n"
+                f"  val_max_time={self.val_max_time},\n"
+                f")")
 
     def get_tasks(self) -> Dict[str, Task]:
         r"""Returns a list of tasks defined on the dataset. To be implemented
@@ -170,11 +153,9 @@
             if table.pkey_col is not None:
                 ser = table.df[table.pkey_col]
                 if ser.nunique() != len(ser):
-                    raise RuntimeError(
-                        f"The primary key '{table.pkey_col}' "
-                        f"of table '{table_name}' contains "
-                        "duplicated elements"
-                    )
+                    raise RuntimeError(f"The primary key '{table.pkey_col}' "
+                                       f"of table '{table_name}' contains "
+                                       "duplicated elements")
                 arange_ser = pd.RangeIndex(len(ser)).astype("Int64")
                 index_map_dict[table_name] = pd.Series(
                     index=ser,
@@ -185,7 +166,8 @@
 
         # Replace fkey_col_to_pkey_table with indices.
         for table in db.tables.values():
-            for fkey_col, pkey_table_name in table.fkey_col_to_pkey_table.items():
+            for fkey_col, pkey_table_name in table.fkey_col_to_pkey_table.items(
+            ):
                 out = pd.merge(
                     table.df[fkey_col],
                     index_map_dict[pkey_table_name],
