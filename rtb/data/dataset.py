import os
import shutil
import time
from pathlib import Path
<<<<<<< HEAD
from typing import Any, Dict, Optional
=======
from typing import Any, Dict, Union, Optional, Tuple
>>>>>>> a163f3ba

import pandas as pd
from rtb.data.database import Database
from rtb.data.table import Table
from rtb.data.task import Task
from rtb.utils import download_url, one_window_sampler, rolling_window_sampler, unzip


class Dataset:
    r"""Base class for dataset. A dataset includes a database and tasks defined
    on it."""

    # name of dataset, to be specified by subclass
    name: str

    def __init__(
        self, root: Union[str, os.PathLike], process=False, download=False
    ) -> None:
        r"""Initializes the dataset.

        process=True wil force pre-processing data from raw files.
        download=True will force downloading raw files if process=True, or
        processed files if process=False.

        By default, tries to download (if required) and use already processed data.
        """

        self.root = root

        process_path = f"{root}/{self.name}/processed/db"

        if process:
            # download
            raw_path = f"{root}/{self.name}/raw"
            if download or not Path(f"{raw_path}/done").exists():
                self.download_raw(raw_path)
                # TODO: revert back
                # Path(f"{raw_path}/done").touch()

            # delete processed db dir if exists to avoid possibility of
            # corruption
            shutil.rmtree(process_path, ignore_errors=True)

            # process db
            print("processing db...")
            tic = time.time()
            db = self.process()
            toc = time.time()
            print(f"processing db took {toc - tic:.2f} seconds.")

            # standardize db
            print("reindexing pkeys and fkeys...")
            tic = time.time()
            db = self.reindex_pkeys_and_fkeys(db)
            toc = time.time()
            print(f"reindexing pkeys and fkeys took {toc - tic:.2f} seconds.")

            # process and reindex_pkeys_and_fkeys are separate because
            # process() is implemented by each subclass, but
            # reindex_pkeys_and_fkeys() is common to all subclasses

            db.save(process_path)
            Path(f"{process_path}/done").touch()

            self._db = db

        else:
            # download
            if download or not Path(f"{process_path}/done").exists():
                self.download_processed(process_path)
                Path(f"{process_path}/done").touch()

            # load database
            self._db = Database.load(process_path)

        # we want to keep the database private, because it also contains
        # test information

        self.min_time, self.max_time = self._db.get_time_range()
        self.train_max_time, self.val_max_time = self.get_cutoff_times()

        self.tasks = self.get_tasks()

    def download_raw(self, path: Union[str, os.PathLike]) -> None:
        """Downloads the raw data to the path directory. For our
        datasets, we will download from stanford URL, but we should keep it as
        a function for Dataset subclasses to override if required."""

        raise NotImplementedError

    def download_processed(self, path: Union[str, os.PathLike]) -> None:
        """Downloads the processed data to the path directory. For our
        datasets, we will download from stanford URL, but we should keep it as
        a function for Dataset subclasses to override if required."""
        url = f"http://ogb-data.stanford.edu/data/rtb/{self.name}.zip"
        # TODO: should be Path(f"{root}/{self.name}/") but that will break
        # current workflow for grant dataset
        # TODO: fix it together with a new zip file
        download_path = download_url(url, root)
        unzip(download_path, root)

    def __repr__(self) -> str:
        return (
            f"{self.__class__.__name__}(\n"
            f"  tables={sorted(list(self._db.tables.keys()))},\n"
            f"  tasks={sorted(list(self.tasks.keys()))},\n"
            f"  min_time={self.min_time},\n"
            f"  max_time={self.max_time},\n"
            f"  train_max_time={self.train_max_time},\n"
            f"  val_max_time={self.val_max_time},\n"
            f")"
        )

    def get_tasks(self) -> Dict[str, Task]:
        r"""Returns a list of tasks defined on the dataset. To be implemented
        by subclass."""

        raise NotImplementedError

    def get_cutoff_times(self) -> Tuple[pd.Timestamp, pd.Timestamp]:
        r"""Returns the train and val cutoff times. To be implemented by
        subclass, but can implement a sensible default strategy here."""

        train_max_time = self.min_time + 0.8 * (self.max_time - self.min_time)
        val_max_time = self.min_time + 0.9 * (self.max_time - self.min_time)
        return train_max_time, val_max_time

    def download_raw(self, path: Union[str, os.PathLike]) -> None:
        r"""Downloads the raw data to the path directory. To be implemented by
        subclass."""

        raise NotImplementedError

    def process(self) -> Database:
        r"""Processes the raw data into a database. To be implemented by
        subclass."""

        raise NotImplementedError

    def reindex_pkeys_and_fkeys(self, db: Database) -> None:
        r"""Mapping primary and foreign keys into indices according to
        the ordering in the primary key tables.

        Args:
            db (Database): The database object containing a set of tables.

        Returns:
            Database: Mapped database.
        """
        # Get pkey to idx mapping:
        index_map_dict: Dict[str, pd.Series] = {}
        for table_name, table in db.tables.items():
            if table.pkey_col is not None:
                ser = table.df[table.pkey_col]
                if ser.nunique() != len(ser):
                    raise RuntimeError(
                        f"The primary key '{table.pkey_col}' "
                        f"of table '{table_name}' contains "
                        "duplicated elements"
                    )
                arange_ser = pd.RangeIndex(len(ser)).astype("Int64")
                index_map_dict[table_name] = pd.Series(
                    index=ser,
                    data=arange_ser,
                    name="index",
                )
                table.df[table.pkey_col] = arange_ser

        # Replace fkey_col_to_pkey_table with indices.
        for table in db.tables.values():
            for fkey_col, pkey_table_name in table.fkey_col_to_pkey_table.items():
                out = pd.merge(
                    table.df[fkey_col],
                    index_map_dict[pkey_table_name],
                    how="left",
                    left_on=fkey_col,
                    right_index=True,
                )
                table.df[fkey_col] = out["index"]

        return db

    @property
    def db_train(self) -> Database:
        return self._db.time_cutoff(self.train_max_time)

    @property
    def db_val(self) -> Database:
        return self._db.time_cutoff(self.val_max_time)

    def make_train_table(
        self,
        task_name: str,
        window_size: Optional[int] = None,
        time_window_df: Optional[pd.DataFrame] = None,
    ) -> Table:
        """Returns the train table for a task.

        User can either provide the window_size and get the train table
        generated by our default sampler, or explicitly provide the
        time_window_df obtained by their sampling strategy."""

        if time_window_df is None:
            assert window_size is not None
            # default sampler
            time_window_df = rolling_window_sampler(
                self.min_time,
                self.train_max_time,
                window_size,
                stride=window_size,
            )

        task = self.tasks[task_name]
        return task.make_table(self.db_train, time_window_df)

    def make_val_table(
        self,
        task_name: str,
        window_size: Optional[int] = None,
        time_window_df: Optional[pd.DataFrame] = None,
    ) -> Table:
        r"""Returns the val table for a task.

        User can either provide the window_size and get the train table
        generated by our default sampler, or explicitly provide the
        time_window_df obtained by their sampling strategy."""

        if time_window_df is None:
            assert window_size is not None
            # default sampler
            time_window_df = one_window_sampler(
                self.train_max_time,
                window_size,
            )

        task = self.tasks[task_name]
        return task.make_table(self.db_val, time_window_df)

    def make_test_table(self, task_name: str, window_size: int) -> Table:
        r"""Returns the test table for a task."""

        task = self.tasks[task_name]
        time_window_df = one_window_sampler(
            self.val_max_time,
            window_size,
        )
        table = task.make_table(self._db, time_window_df)

        # mask out non-input cols to prevent any info leakage
        table.df = table.df[task.input_cols]

        return table<|MERGE_RESOLUTION|>--- conflicted
+++ resolved
@@ -2,11 +2,7 @@
 import shutil
 import time
 from pathlib import Path
-<<<<<<< HEAD
-from typing import Any, Dict, Optional
-=======
-from typing import Any, Dict, Union, Optional, Tuple
->>>>>>> a163f3ba
+from typing import Dict, Union, Optional, Tuple
 
 import pandas as pd
 from rtb.data.database import Database
@@ -105,8 +101,8 @@
         # TODO: should be Path(f"{root}/{self.name}/") but that will break
         # current workflow for grant dataset
         # TODO: fix it together with a new zip file
-        download_path = download_url(url, root)
-        unzip(download_path, root)
+        download_path = download_url(url, path)
+        unzip(download_path, path)
 
     def __repr__(self) -> str:
         return (
