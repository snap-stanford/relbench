--- conflicted
+++ resolved
@@ -55,21 +55,8 @@
     torch.set_num_threads(1)
 seed_everything(args.seed)
 
-<<<<<<< HEAD
-dataset = FakeDataset()
-
-db = dataset.get_db()
-data, col_stats_dict = make_pkey_fkey_graph(
-        db,
-        get_stype_proposal(db),
-        text_embedder_cfg=TextEmbedderConfig(text_embedder=HashTextEmbedder(8),
-                                             batch_size=None),
-)
-task = UserItemPurchaseTask(dataset)
-=======
 dataset: Dataset = get_dataset(args.dataset, download=True)
 task: RecommendationTask = get_task(args.dataset, args.task, download=True)
->>>>>>> 0ca8335c
 tune_metric = "link_prediction_map"
 assert task.task_type == TaskType.LINK_PREDICTION
 
