import argparse
import copy
import os
from typing import Dict, Tuple

import numpy as np
import torch
import torch.nn.functional as F
from inferred_stypes import dataset2inferred_stypes
from model import Model
from text_embedder import GloveTextEmbedding
from torch import Tensor
from torch.utils.tensorboard import SummaryWriter
from torch_frame.config.text_embedder import TextEmbedderConfig
from torch_geometric.loader import NeighborLoader
from torch_geometric.seed import seed_everything
from torch_geometric.typing import NodeType
from tqdm import tqdm

from relbench.data import LinkTask, RelBenchDataset
from relbench.data.task_base import TaskType
from relbench.datasets import get_dataset
from relbench.external.graph import get_link_train_table_input, make_pkey_fkey_graph
from relbench.external.loader import SparseTensor

parser = argparse.ArgumentParser()
parser.add_argument("--dataset", type=str, default="rel-hm")
parser.add_argument("--task", type=str, default="user-item-purchase")
parser.add_argument("--lr", type=float, default=0.001)
parser.add_argument("--epochs", type=int, default=10)
parser.add_argument("--eval_epochs_interval", type=int, default=1)
parser.add_argument("--batch_size", type=int, default=512)
parser.add_argument("--channels", type=int, default=128)
parser.add_argument("--aggr", type=str, default="sum")
parser.add_argument("--num_layers", type=int, default=2)
parser.add_argument("--num_neighbors", type=int, default=512)
parser.add_argument("--temporal_strategy", type=str, default="last")
parser.add_argument("--max_steps_per_epoch", type=int, default=2000)
# <<<
parser.add_argument("--num_workers", type=int, default=0)
parser.add_argument("--seed", type=int, default=42)
parser.add_argument(
    "--roach_project",
    type=str,
    default=None,
    help="This is for internal use only.",
)
args = parser.parse_args()

if args.roach_project:
    import roach

    roach.init(args.roach_project)
    roach.store["args"] = args.__dict__

device = torch.device("cuda" if torch.cuda.is_available() else "cpu")
if torch.cuda.is_available():
    torch.set_num_threads(1)
seed_everything(args.seed)

root_dir = "./data"

dataset: RelBenchDataset = get_dataset(name=args.dataset, process=False)
# >>>
task: LinkTask = dataset.get_task(args.task, process=True)
tune_metric = "link_prediction_map"
assert task.task_type == TaskType.LINK_PREDICTION

col_to_stype_dict = dataset2inferred_stypes[args.dataset]

data, col_stats_dict = make_pkey_fkey_graph(
    dataset.db,
    col_to_stype_dict=col_to_stype_dict,
    text_embedder_cfg=TextEmbedderConfig(
        text_embedder=GloveTextEmbedding(device=device), batch_size=256
    ),
    cache_dir=os.path.join(root_dir, f"{args.dataset}_materialized_cache"),
)

num_neighbors = [int(args.num_neighbors // 2**i) for i in range(args.num_layers)]

loader_dict: Dict[str, NeighborLoader] = {}
dst_nodes_dict: Dict[str, Tuple[NodeType, Tensor]] = {}
for split, table in [
    ("train", task.train_table),
    ("val", task.val_table),
    ("test", task.test_table),
]:
    table_input = get_link_train_table_input(table, task)
    dst_nodes_dict[split] = table_input.dst_nodes
    loader_dict[split] = NeighborLoader(
        data,
        num_neighbors=num_neighbors,
        time_attr="time",
        input_nodes=table_input.src_nodes,
        input_time=table_input.src_time,
        subgraph_type="bidirectional",
        batch_size=args.batch_size,
        temporal_strategy=args.temporal_strategy,
        shuffle=split == "train",
        num_workers=args.num_workers,
        persistent_workers=args.num_workers > 0,
    )

model = Model(
    data=data,
    col_stats_dict=col_stats_dict,
    num_layers=args.num_layers,
    channels=args.channels,
    out_channels=1,
    aggr=args.aggr,
    norm="layer_norm",
    id_awareness=True,
).to(device)

optimizer = torch.optim.Adam(model.parameters(), lr=args.lr)
train_sparse_tensor = SparseTensor(dst_nodes_dict["train"][1], device=device)


def train() -> float:
    model.train()

    loss_accum = count_accum = 0
    steps = 0
    total_steps = min(len(loader_dict["train"]), args.max_steps_per_epoch)
    for batch in tqdm(loader_dict["train"], total=total_steps):
        batch = batch.to(device)
        out = model.forward_dst_readout(
            batch, task.src_entity_table, task.dst_entity_table
        ).flatten()

        batch_size = batch[task.src_entity_table].batch_size

        # Get ground-truth
        input_id = batch[task.src_entity_table].input_id
        src_batch, dst_index = train_sparse_tensor[input_id]

        # Get target label
        target = torch.isin(
            batch[task.dst_entity_table].batch
            + batch_size * batch[task.dst_entity_table].n_id,
            src_batch + batch_size * dst_index,
        ).float()

        # Optimization
        optimizer.zero_grad()
        loss = F.binary_cross_entropy_with_logits(out, target)
        loss.backward()

        optimizer.step()

        loss_accum += float(loss) * out.numel()
        count_accum += out.numel()

        steps += 1
        if steps > args.max_steps_per_epoch:
            break

<<<<<<< HEAD
    return loss_accum / (count_accum + 1e-10)  # sometimes count_accum is 0
=======
    if count_accum == 0:
        raise ValueError(
            f"Did not sample a single '{task.dst_entity_table}' "
            f"node in any mini-batch. Try to increase the number "
            f"of layers/hops and re-try. If you run into memory "
            f"issues with deeper nets, decrease the batch size."
        )

    return loss_accum / count_accum
>>>>>>> 191f0d2a


@torch.no_grad()
def test(loader: NeighborLoader) -> np.ndarray:
    model.eval()

    pred_list: list[Tensor] = []
    for batch in tqdm(loader):
        batch = batch.to(device)
        out = (
            model.forward_dst_readout(
                batch, task.src_entity_table, task.dst_entity_table
            )
            .detach()
            .flatten()
        )
        batch_size = batch[task.src_entity_table].batch_size
        scores = torch.zeros(batch_size, task.num_dst_nodes, device=out.device)
        scores[
            batch[task.dst_entity_table].batch, batch[task.dst_entity_table].n_id
        ] = torch.sigmoid(out)
        _, pred_mini = torch.topk(scores, k=task.eval_k, dim=1)
        pred_list.append(pred_mini)
    pred = torch.cat(pred_list, dim=0).cpu().numpy()
    return pred


state_dict = None
best_val_metric = 0
for epoch in range(1, args.epochs + 1):
    train_loss = train()
    if epoch % args.eval_epochs_interval == 0:
        val_pred = test(loader_dict["val"])
        val_metrics = task.evaluate(val_pred, task.val_table)
        print(
            f"Epoch: {epoch:02d}, Train loss: {train_loss}, "
            f"Val metrics: {val_metrics}"
        )

        if val_metrics[tune_metric] > best_val_metric:
            best_val_metric = val_metrics[tune_metric]
            state_dict = copy.deepcopy(model.state_dict())


model.load_state_dict(state_dict)
val_pred = test(loader_dict["val"])
val_metrics = task.evaluate(val_pred, task.val_table)
print(f"Best Val metrics: {val_metrics}")

test_pred = test(loader_dict["test"])
test_metrics = task.evaluate(test_pred)
print(f"Best test metrics: {test_metrics}")


# <<<
if args.roach_project:
    roach.store["val"] = val_metrics
    roach.store["test"] = test_metrics
    roach.finish()
# >>><|MERGE_RESOLUTION|>--- conflicted
+++ resolved
@@ -156,9 +156,6 @@
         if steps > args.max_steps_per_epoch:
             break
 
-<<<<<<< HEAD
-    return loss_accum / (count_accum + 1e-10)  # sometimes count_accum is 0
-=======
     if count_accum == 0:
         raise ValueError(
             f"Did not sample a single '{task.dst_entity_table}' "
@@ -168,7 +165,6 @@
         )
 
     return loss_accum / count_accum
->>>>>>> 191f0d2a
 
 
 @torch.no_grad()
