import argparse
import copy
import math
import os
from typing import Dict, List

import numpy as np
import torch
from inferred_stypes import dataset2inferred_stypes
from text_embedder import GloveTextEmbedding
from torch import Tensor
from torch.nn import BCEWithLogitsLoss, L1Loss
from torch_frame.config.text_embedder import TextEmbedderConfig
from torch_frame.data import TensorFrame
from torch_geometric.data import HeteroData
from torch_geometric.loader import NeighborLoader
from torch_geometric.nn import MLP
from torch_geometric.seed import seed_everything
from torch_geometric.typing import EdgeType, NodeType
from tqdm import tqdm

from relbench.data import RelBenchDataset
from relbench.data.task_base import TaskType
from relbench.datasets import get_dataset
from relbench.external.graph import get_train_table_input, make_pkey_fkey_graph
from relbench.external.nn import HeteroEncoder, HeteroGraphSAGE, HeteroTemporalEncoder

parser = argparse.ArgumentParser()
parser.add_argument("--dataset", type=str, default="rel-stackex")
parser.add_argument("--task", type=str, default="rel-stackex-engage")
parser.add_argument("--lr", type=float, default=0.01)
parser.add_argument("--epochs", type=int, default=10)
parser.add_argument("--batch_size", type=int, default=512)
parser.add_argument("--channels", type=int, default=128)
parser.add_argument("--aggr", type=str, default="sum")
parser.add_argument("--num_layers", type=int, default=2)
parser.add_argument("--num_neighbors", type=int, default=128)
parser.add_argument("--num_workers", type=int, default=1)
args = parser.parse_args()

device = torch.device("cuda" if torch.cuda.is_available() else "cpu")
seed_everything(42)

root_dir = "./data"

# TODO: remove process=True once correct data/task is uploaded.
dataset: RelBenchDataset = get_dataset(name=args.dataset, process=True)
task = dataset.get_task(args.task, process=True)

col_to_stype_dict = dataset2inferred_stypes[args.dataset]

data: HeteroData = make_pkey_fkey_graph(
    dataset.db,
    col_to_stype_dict=col_to_stype_dict,
    text_embedder_cfg=TextEmbedderConfig(
        text_embedder=GloveTextEmbedding(device=device), batch_size=256
    ),
    cache_dir=os.path.join(root_dir, f"{args.dataset}_materialized_cache"),
)

loader_dict: Dict[str, NeighborLoader] = {}
for split, table in [
    ("train", task.train_table),
    ("val", task.val_table),
    ("test", task.test_table),
]:
    table_input = get_train_table_input(table=table, task=task)
    entity_table = table_input.nodes[0]
    loader_dict[split] = NeighborLoader(
        data,
        num_neighbors=[args.num_neighbors, args.num_neighbors],
        time_attr="time",
        input_nodes=table_input.nodes,
        input_time=table_input.time,
        transform=table_input.transform,
        batch_size=args.batch_size,
        shuffle=split == "train",
        num_workers=args.num_workers,
        persistent_workers=args.num_workers > 0,
    )

clamp_min, clamp_max = None, None
if task.task_type == TaskType.BINARY_CLASSIFICATION:
    out_channels = 1
    loss_fn = BCEWithLogitsLoss()
    tune_metric = "roc_auc"
    higher_is_better = True
elif task.task_type == TaskType.REGRESSION:
    out_channels = 1
    loss_fn = L1Loss()
    tune_metric = "mae"
    higher_is_better = False
    # Get the clamp value at inference time
    clamp_min, clamp_max = np.percentile(
        task.train_table.df[task.target_col].to_numpy(), [2, 98]
    )


class Model(torch.nn.Module):
    def __init__(self):
        super().__init__()

        self.encoder = HeteroEncoder(
            channels=args.channels,
            node_to_col_names_dict={
                node_type: data[node_type].tf.col_names_dict
                for node_type in data.node_types
            },
            node_to_col_stats=data.col_stats_dict,
        )
        self.temporal_encoder = HeteroTemporalEncoder(
            node_types=[
                node_type for node_type in data.node_types if "time" in data[node_type]
            ],
            channels=args.channels,
        )
        self.gnn = HeteroGraphSAGE(
            node_types=data.node_types,
            edge_types=data.edge_types,
            channels=args.channels,
            aggr=args.aggr,
            num_layers=args.num_layers,
        )
        self.head = MLP(
            args.channels,
            out_channels=out_channels,
            norm="batch_norm",
            num_layers=1,
        )

    def forward(
        self,
        tf_dict: Dict[NodeType, TensorFrame],
        edge_index_dict: Dict[EdgeType, Tensor],
        seed_time: Tensor,
        time_dict: Dict[NodeType, Tensor],
        batch_dict: Dict[NodeType, Tensor],
        num_sampled_nodes_dict: Dict[NodeType, List[int]],
        num_sampled_edges_dict: Dict[EdgeType, List[int]],
    ) -> Tensor:
        x_dict = self.encoder(tf_dict)

        rel_time_dict = self.temporal_encoder(seed_time, time_dict, batch_dict)
        for node_type, rel_time in rel_time_dict.items():
            x_dict[node_type] = x_dict[node_type] + rel_time

        x_dict = self.gnn(
            x_dict,
            edge_index_dict,
            num_sampled_nodes_dict,
            num_sampled_edges_dict,
        )
<<<<<<< HEAD
<<<<<<< HEAD
        return self.head(x_dict[entity_table][: seed_time.size(0)])
=======
=======
>>>>>>> 7187b09f

        out = self.head(x_dict[entity_table][: seed_time.size(0)])
        if not self.training and task.task_type == TaskType.REGRESSION:
            out = torch.clamp(out, clamp_min, clamp_max)
        return out
<<<<<<< HEAD
>>>>>>> 7187b09f8a8aa4841d78ca24b6c9da5a5ac6c48f
=======
>>>>>>> 7187b09f


model = Model().to(device)
optimizer = torch.optim.Adam(model.parameters(), lr=args.lr)


def train() -> Dict[str, float]:
    model.train()

    loss_accum = count_accum = 0
    for batch in tqdm(loader_dict["train"]):
        batch = batch.to(device)

        optimizer.zero_grad()
        pred = model(
            batch.tf_dict,
            batch.edge_index_dict,
            batch[entity_table].seed_time,
            batch.time_dict,
            batch.batch_dict,
            batch.num_sampled_nodes_dict,
            batch.num_sampled_edges_dict,
        )
        pred = pred.view(-1) if pred.size(1) == 1 else pred
        loss = loss_fn(pred, batch[entity_table].y)
        loss.backward()
        optimizer.step()

        loss_accum += loss.detach().item() * pred.size(0)
        count_accum += pred.size(0)

    return loss_accum / count_accum


@torch.no_grad()
def test(loader: NeighborLoader) -> np.ndarray:
    model.eval()

    pred_list = []
    for batch in tqdm(loader):
        batch = batch.to(device)
        pred = model(
            batch.tf_dict,
            batch.edge_index_dict,
            batch[entity_table].seed_time,
            batch.time_dict,
            batch.batch_dict,
            batch.num_sampled_nodes_dict,
            batch.num_sampled_edges_dict,
        )

        if task.task_type == TaskType.BINARY_CLASSIFICATION:
            pred = torch.sigmoid(pred)

        pred = pred.view(-1) if pred.size(1) == 1 else pred
        pred_list.append(pred.detach().cpu())
    return torch.cat(pred_list, dim=0).numpy()


state_dict = None
best_val_metric = 0 if higher_is_better else math.inf
for epoch in range(1, args.epochs + 1):
    train_loss = train()
    val_pred = test(loader_dict["val"])
    val_metrics = task.evaluate(val_pred, task.val_table)
    print(f"Epoch: {epoch:02d}, Train loss: {train_loss}, Val metrics: {val_metrics}")

    if (higher_is_better and val_metrics[tune_metric] > best_val_metric) or (
        not higher_is_better and val_metrics[tune_metric] < best_val_metric
    ):
        best_val_metric = val_metrics[tune_metric]
        state_dict = copy.deepcopy(model.state_dict())

model.load_state_dict(state_dict)
val_pred = test(loader_dict["val"])
val_metrics = task.evaluate(val_pred, task.val_table)
print(f"Best Val metrics: {val_metrics}")

test_pred = test(loader_dict["test"])
test_metrics = task.evaluate(test_pred)
print(f"Best test metrics: {test_metrics}")<|MERGE_RESOLUTION|>--- conflicted
+++ resolved
@@ -150,21 +150,12 @@
             num_sampled_nodes_dict,
             num_sampled_edges_dict,
         )
-<<<<<<< HEAD
-<<<<<<< HEAD
-        return self.head(x_dict[entity_table][: seed_time.size(0)])
-=======
-=======
->>>>>>> 7187b09f
+
 
         out = self.head(x_dict[entity_table][: seed_time.size(0)])
         if not self.training and task.task_type == TaskType.REGRESSION:
             out = torch.clamp(out, clamp_min, clamp_max)
         return out
-<<<<<<< HEAD
->>>>>>> 7187b09f8a8aa4841d78ca24b6c9da5a5ac6c48f
-=======
->>>>>>> 7187b09f
 
 
 model = Model().to(device)
