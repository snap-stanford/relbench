import torch
import torch.nn.functional as F
<<<<<<< HEAD
from torch_geometric.loader import NodeLoader
from torch_geometric.nn import MLP
from torch_geometric.sampler import NeighborSampler

from rtb.datasets import FakeProductDataset
from rtb.external.graph import get_train_table_input, make_pkey_fkey_graph
from rtb.external.nn import HeteroEncoder, HeteroGraphSAGE
=======
from rtb.datasets import FakeProductDataset
from rtb.external.graph import get_train_table_input, make_pkey_fkey_graph
from rtb.external.nn import HeteroEncoder, HeteroGraphSAGE
from torch_geometric.loader import NodeLoader
from torch_geometric.nn import MLP
from torch_geometric.sampler import NeighborSampler
>>>>>>> 83c7e9a4


def test_train_fake_product_dataset(tmp_path):
    dataset = FakeProductDataset(root=tmp_path, process=True)

    data = make_pkey_fkey_graph(
        dataset.db,
        dataset.get_stype_proposal(),
    )

    col_names_dict = {  # TODO Expose as method in `HeteroData`.
        node_type: data[node_type].tf.col_names_dict
        for node_type in data.node_types
    }

    # Ensure that full-batch model works as expected ##########################

    encoder = HeteroEncoder(64, col_names_dict, data.col_stats_dict)
    gnn = HeteroGraphSAGE(data.node_types, data.edge_types, 64)
    head = MLP(64, out_channels=1, num_layers=1)

    x_dict = encoder(data.tf_dict)
    x_dict = gnn(x_dict, data.edge_index_dict)
    x = head(x_dict["customer"])

    assert len(x_dict) == 3
    assert x_dict["customer"].size() == (100, 64)
    assert x_dict["review"].size() == (500, 64)
    assert x_dict["product"].size() == (30, 64)
    assert x.size() == (100, 1)

    # Ensure that neighbor sampling works on train/val/test splits ############

    sampler = NeighborSampler(
        data,
        num_neighbors=[-1, -1],
        time_attr="time",
    )

    train_table = dataset.make_train_table("churn")
    val_table = dataset.make_val_table("churn")
    test_table = dataset.make_test_table("churn")

    for i, table in enumerate([train_table, val_table, test_table]):
        train_table_input = get_train_table_input(table, target_col="churn")

        loader = NodeLoader(
            data,
            node_sampler=sampler,
            input_nodes=train_table_input.nodes,
            input_time=train_table_input.time,
            transform=train_table_input.transform,
            batch_size=32,
        )

        batch = next(iter(loader))
        assert batch["customer"].batch_size == 32
<<<<<<< HEAD
        assert batch["customer"].seed_time.size() == (32,)
        if i < 2:
            assert batch["customer"].y.size() == (32,)
=======
        assert batch["customer"].seed_time.size() == (32, )
        if i < 2:
            assert batch["customer"].y.size() == (32, )
>>>>>>> 83c7e9a4

    # Ensure that mini-batch training works ###################################

    train_table_input = get_train_table_input(
        train_table=train_table,
        target_col="churn",
        target_dtype=torch.float,  # Binary classification.
    )

    train_loader = NodeLoader(
        data,
        node_sampler=sampler,
        input_nodes=train_table_input.nodes,
        input_time=train_table_input.time,
        transform=train_table_input.transform,
        batch_size=32,
    )

    optimizer = torch.optim.Adam(
<<<<<<< HEAD
        list(encoder.parameters()) + list(gnn.parameters()) + list(head.parameters()),
=======
        list(encoder.parameters()) + list(gnn.parameters()) +
        list(head.parameters()),
>>>>>>> 83c7e9a4
        lr=0.01,
    )

    for batch in train_loader:
        optimizer.zero_grad()

        x_dict = encoder(batch.tf_dict)
        x_dict = gnn(
            x_dict,
            batch.edge_index_dict,
            batch.num_sampled_nodes_dict,
            batch.num_sampled_edges_dict,
        )
        x = head(x_dict["customer"]).squeeze(-1)

        loss = F.binary_cross_entropy_with_logits(x, batch["customer"].y)
        loss.backward()

        optimizer.step()<|MERGE_RESOLUTION|>--- conflicted
+++ resolved
@@ -1,21 +1,11 @@
 import torch
 import torch.nn.functional as F
-<<<<<<< HEAD
-from torch_geometric.loader import NodeLoader
-from torch_geometric.nn import MLP
-from torch_geometric.sampler import NeighborSampler
-
-from rtb.datasets import FakeProductDataset
-from rtb.external.graph import get_train_table_input, make_pkey_fkey_graph
-from rtb.external.nn import HeteroEncoder, HeteroGraphSAGE
-=======
 from rtb.datasets import FakeProductDataset
 from rtb.external.graph import get_train_table_input, make_pkey_fkey_graph
 from rtb.external.nn import HeteroEncoder, HeteroGraphSAGE
 from torch_geometric.loader import NodeLoader
 from torch_geometric.nn import MLP
 from torch_geometric.sampler import NeighborSampler
->>>>>>> 83c7e9a4
 
 
 def test_train_fake_product_dataset(tmp_path):
@@ -73,15 +63,9 @@
 
         batch = next(iter(loader))
         assert batch["customer"].batch_size == 32
-<<<<<<< HEAD
-        assert batch["customer"].seed_time.size() == (32,)
-        if i < 2:
-            assert batch["customer"].y.size() == (32,)
-=======
         assert batch["customer"].seed_time.size() == (32, )
         if i < 2:
             assert batch["customer"].y.size() == (32, )
->>>>>>> 83c7e9a4
 
     # Ensure that mini-batch training works ###################################
 
@@ -101,12 +85,8 @@
     )
 
     optimizer = torch.optim.Adam(
-<<<<<<< HEAD
-        list(encoder.parameters()) + list(gnn.parameters()) + list(head.parameters()),
-=======
         list(encoder.parameters()) + list(gnn.parameters()) +
         list(head.parameters()),
->>>>>>> 83c7e9a4
         lr=0.01,
     )
 
