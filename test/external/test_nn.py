--- conflicted
+++ resolved
@@ -1,52 +1,33 @@
 import torch
 import torch.nn.functional as F
 from rtb.datasets import FakeProductDataset
-<<<<<<< HEAD
-from rtb.external.graph import make_pkey_fkey_graph
-from rtb.external.nn import GraphSAGE, HeteroEncoder
-from torch_frame.config import TextEmbedderConfig
-from torch_frame.testing.text_embedder import HashTextEmbedder
-=======
 from rtb.external.graph import get_train_table_input, make_pkey_fkey_graph
 from rtb.external.nn import HeteroEncoder, HeteroGraphSAGE
 from torch_geometric.loader import NodeLoader
 from torch_geometric.nn import MLP
 from torch_geometric.sampler import NeighborSampler
->>>>>>> 5c476321
+from torch_frame.config.text_embedder import TextEmbedderConfig
+from torch_frame.testing.text_embedder import HashTextEmbedder
 
 
 def test_train_fake_product_dataset(tmp_path):
     dataset = FakeProductDataset(root=tmp_path, process=True)
 
-<<<<<<< HEAD
     data = make_pkey_fkey_graph(dataset.db_train,
                                 dataset.get_stype_proposal(),
                                 text_embedder_cfg=TextEmbedderConfig(
                                     text_embedder=HashTextEmbedder(8),
                                     batch_size=None))
     node_to_col_names_dict = {  # TODO Expose as method in `HeteroData`.
-=======
-    data = make_pkey_fkey_graph(
-        dataset.db,
-        dataset.get_stype_proposal(),
-    )
-
-    col_names_dict = {  # TODO Expose as method in `HeteroData`.
->>>>>>> 5c476321
         node_type: data[node_type].tf.col_names_dict
         for node_type in data.node_types
     }
 
-<<<<<<< HEAD
-    encoder = HeteroEncoder(64, node_to_col_names_dict, data.col_stats_dict)
-    gnn = GraphSAGE(data.node_types, data.edge_types, 64)
-=======
     # Ensure that full-batch model works as expected ##########################
 
-    encoder = HeteroEncoder(64, col_names_dict, data.col_stats_dict)
+    encoder = HeteroEncoder(64, node_to_col_names_dict, data.col_stats_dict)
     gnn = HeteroGraphSAGE(data.node_types, data.edge_types, 64)
     head = MLP(64, out_channels=1, num_layers=1)
->>>>>>> 5c476321
 
     x_dict = encoder(data.tf_dict)
     x_dict = gnn(x_dict, data.edge_index_dict)
