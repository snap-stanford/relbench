--- conflicted
+++ resolved
@@ -2,12 +2,8 @@
 from .dataset import Dataset
 from .table import Table
 from .task_base import BaseTask, TaskType
-<<<<<<< HEAD
 from .task_link import RecommendationTask
 from .task_node import EntityTask
-=======
-from .task_link import LinkTask
-from .task_node import NodeTask
 
 __all__ = [
     "Database",
@@ -15,7 +11,6 @@
     "Table",
     "BaseTask",
     "TaskType",
-    "LinkTask",
-    "NodeTask",
-]
->>>>>>> 26aa7e8b
+    "RecommendationTask",
+    "EntityTask",
+]