import numpy as np
import sklearn.metrics as skm
from numpy.typing import NDArray

###### classification metrics

### applicable to both binary and multiclass classification


def accuracy(true: NDArray[np.float64], pred: NDArray[np.float64]) -> float:
    if pred.ndim == 1:
        label = pred > 0.5
    else:
        label = pred.argmax(axis=1)
    return skm.accuracy_score(true, label)


def log_loss(true: NDArray[np.float64], pred: NDArray[np.float64]) -> float:
    if pred.ndim == 1 or pred.shape[1] == 1:
        prob = np.sigmoid(pred)
    else:
        prob = np.softmax(pred, axis=1)
    return skm.log_loss(true, prob)


### applicable to binary classification only


def f1(true: NDArray[np.float64], pred: NDArray[np.float64]) -> float:
    assert pred.ndim == 1 or pred.shape[1] == 1
    label = pred >= 0.5
    return skm.f1_score(true, label, average="binary")


def roc_auc(true: NDArray[np.float64], pred: NDArray[np.float64]) -> float:
    assert pred.ndim == 1 or pred.shape[1] == 1
    return skm.roc_auc_score(true, pred)


def average_precision(true: NDArray[np.float64], pred: NDArray[np.float64]) -> float:
    assert pred.ndim == 1 or pred.shape[1] == 1
    return skm.average_precision_score(true, pred)


def auprc(true: NDArray[np.float64], pred: NDArray[np.float64]) -> float:
    assert pred.ndim == 1 or pred.shape[1] == 1
    precision, recall, _ = skm.precision_recall_curve(true, pred)
    return skm.auc(recall, precision)


### applicable to multiclass classification only


def macro_f1(true: NDArray[np.float64], pred: NDArray[np.float64]) -> float:
    assert pred.ndim > 1
    label = pred.argmax(axis=1)
    return skm.f1_score(true, label, average="macro")


def micro_f1(true: NDArray[np.float64], pred: NDArray[np.float64]) -> float:
    assert pred.ndim > 1
    label = pred.argmax(axis=1)
    return skm.f1_score(true, label, average="micro")


###### regression metrics


def mae(true: NDArray[np.float64], pred: NDArray[np.float64]) -> float:
    return skm.mean_absolute_error(true, pred)


def mse(true: NDArray[np.float64], pred: NDArray[np.float64]) -> float:
    return skm.mean_squared_error(true, pred)


def rmse(true: NDArray[np.float64], pred: NDArray[np.float64]) -> float:
    return skm.mean_squared_error(true, pred, squared=False)


def r2(true: NDArray[np.float64], pred: NDArray[np.float64]) -> float:
    return skm.r2_score(true, pred)


####### Multilabel metrics
<<<<<<< HEAD
## TODO: revisit Multi-label metrics 
=======


>>>>>>> bf42b268
def multilabel_f1_micro(true: NDArray[np.int_], pred: NDArray[np.int_]) -> float:
    return skm.f1_score(true, pred, average="micro")


def multilabel_f1_macro(true: NDArray[np.int_], pred: NDArray[np.int_]) -> float:
    return skm.f1_score(true, pred, average="macro")


def multilabel_recall_micro(true: NDArray[np.int_], pred: NDArray[np.int_]) -> float:
    return skm.recall_score(true, pred, average="micro")


def multilabel_recall_macro(true: NDArray[np.int_], pred: NDArray[np.int_]) -> float:
    return skm.recall_score(true, pred, average="macro")


def multilabel_precision_micro(true: NDArray[np.int_], pred: NDArray[np.int_]) -> float:
    return skm.precision_score(true, pred, average="micro")


def multilabel_precision_macro(true: NDArray[np.int_], pred: NDArray[np.int_]) -> float:
    return skm.precision_score(true, pred, average="macro")<|MERGE_RESOLUTION|>--- conflicted
+++ resolved
@@ -83,12 +83,7 @@
 
 
 ####### Multilabel metrics
-<<<<<<< HEAD
 ## TODO: revisit Multi-label metrics 
-=======
-
-
->>>>>>> bf42b268
 def multilabel_f1_micro(true: NDArray[np.int_], pred: NDArray[np.int_]) -> float:
     return skm.f1_score(true, pred, average="micro")
 
