--- conflicted
+++ resolved
@@ -3,24 +3,9 @@
 import pandas as pd
 from tqdm import tqdm
 
-<<<<<<< HEAD
 from relbench.data import Database, RelBenchLinkTask, RelBenchNodeTask, Table
 from relbench.data.task_base import TaskType
 from relbench.metrics import accuracy, average_precision, f1, mae, rmse, roc_auc, multilabel_f1_micro, multilabel_f1_macro
-=======
-from relbench.data import Database, RelBenchTask, Table
-from relbench.data.task import TaskType
-from relbench.metrics import (
-    accuracy,
-    average_precision,
-    f1,
-    mae,
-    multilabel_f1_macro,
-    multilabel_f1_micro,
-    rmse,
-    roc_auc,
-)
->>>>>>> bf42b268
 from relbench.utils import get_df_in_window
 
 
@@ -233,11 +218,7 @@
     entity_table = "facilities"
     time_col = "timestamp"
     target_col = "success_rate"
-<<<<<<< HEAD
     timedelta = pd.Timedelta(days=365*2)
-=======
-    timedelta = pd.Timedelta(days=365 * 3)
->>>>>>> bf42b268
     metrics = [mae, rmse]
 
     def make_table(self, db: Database, timestamps: "pd.Series[pd.Timestamp]") -> Table:
@@ -285,14 +266,8 @@
             time_col=self.time_col,
         )
 
-<<<<<<< HEAD
 class SponsorConditionTask(RelBenchLinkTask):
     r"""Predict if a sponsor will have a trial on a condition in the next 2 years."""
-=======
-
-class SponsorConditionTask(RelBenchTask):
-    r"""Predict if a sponsor will have a trial on a condition in the next 3 years."""
->>>>>>> bf42b268
 
     name = "rel-trial-sponsor-condition"
     task_type = TaskType.LINK_PREDICTION
@@ -301,11 +276,7 @@
     destination_entity_col = "sponsor_id"
     destination_entity_table = "sponsors"
     time_col = "timestamp"
-<<<<<<< HEAD
     timedelta = pd.Timedelta(days=365*2)
-=======
-    timedelta = pd.Timedelta(days=365 * 3)
->>>>>>> bf42b268
     metrics = [mae, rmse]
 
     def make_table(self, db: Database, timestamps: "pd.Series[pd.Timestamp]") -> Table:
