--- conflicted
+++ resolved
@@ -8,29 +8,16 @@
 from relbench.metrics import accuracy, average_precision, f1, mae, rmse, roc_auc
 from relbench.utils import get_df_in_window
 
-<<<<<<< HEAD
 class PointsTask(RelBenchNodeTask):
     r"""Predict the finishing position of each driver in a race."""
     name = "rel-f1-points"
     task_type = TaskType.REGRESSION 
-=======
-
-class PointsTask(RelBenchTask):
-    r"""Predict the finishing position of each driver in a race."""
-    name = "rel-f1-points"
-    task_type = TaskType.REGRESSION  # TaskType.BINARY_CLASSIFICATION
->>>>>>> 1794f4fe
     entity_col = "driverId"
     entity_table = "drivers"
     time_col = "date"
     target_col = "points"
-<<<<<<< HEAD
     timedelta = pd.Timedelta(days=60)
     metrics = [mae, rmse] 
-=======
-    timedelta = pd.Timedelta(days=365)
-    metrics = [mae, rmse]  # [average_precision, accuracy, f1, roc_auc]
->>>>>>> 1794f4fe
 
     def make_table(self, db: Database, timestamps: "pd.Series[pd.Timestamp]") -> Table:
         r"""Create Task object for results_position_next_race."""
@@ -69,19 +56,8 @@
             """
         ).df()
 
-<<<<<<< HEAD
         # use log as target
         df[self.target_col] = df[self.target_col].apply(lambda x: np.log(x+1))
-=======
-        # make into binary classification task
-        # df[self.target_col] = df[self.target_col].apply(lambda x: 1 if x > 0. else 0)
-
-        # mean = 3.021777777777778
-        # std = 5.299464335614526
-        # df[self.target_col] = (df[self.target_col] - mean) / std
-
-        # df[self.target_col] = df[self.target_col].apply(lambda x: np.log(x+1))
->>>>>>> 1794f4fe
 
         return Table(
             df=df,
@@ -130,31 +106,17 @@
         return self._mask_input_cols(self._full_test_table)
 
 
-<<<<<<< HEAD
 
 class ConstructorPointsTask(RelBenchNodeTask):
     r"""Predict the finishing position of each driver in a race."""
     name = "rel-f1-points-constructor"
     task_type =TaskType.REGRESSION
-=======
-class ConstructorPointsTask(RelBenchTask):
-    r"""Predict the finishing position of each driver in a race."""
-    name = "rel-f1-points-constructor"
-    task_type = (
-        TaskType.REGRESSION
-    )  # TaskType.BINARY_CLASSIFICATION # TaskType.REGRESSION
->>>>>>> 1794f4fe
     entity_col = "constructorId"
     entity_table = "constructors"
     time_col = "date"
     target_col = "points"
-<<<<<<< HEAD
     timedelta = pd.Timedelta(days=60)
     metrics = [mae, rmse]
-=======
-    timedelta = pd.Timedelta(days=30)
-    metrics = [mae, rmse]  # [average_precision, accuracy, f1, roc_auc]
->>>>>>> 1794f4fe
 
     def make_table(self, db: Database, timestamps: "pd.Series[pd.Timestamp]") -> Table:
         r"""Create Task object for results_position_next_race."""
@@ -192,13 +154,8 @@
             """
         ).df()
 
-<<<<<<< HEAD
         # use log as target
         df[self.target_col] = df[self.target_col].apply(lambda x: np.log(x+1))
-=======
-        # make into binary classification task
-        # df[self.target_col] = df[self.target_col].apply(lambda x: 1 if x > 0. else 0)
->>>>>>> 1794f4fe
 
         return Table(
             df=df,
@@ -250,11 +207,7 @@
 class DidNotFinishTask(RelBenchNodeTask):
     r"""Predict the if each driver will DNF (not finish) a race in the next time period."""
     name = "rel-f1-dnf"
-<<<<<<< HEAD
     task_type = TaskType.BINARY_CLASSIFICATION 
-=======
-    task_type = TaskType.BINARY_CLASSIFICATION  # TaskType.REGRESSION
->>>>>>> 1794f4fe
     entity_col = "driverId"
     entity_table = "drivers"
     time_col = "date"
@@ -349,9 +302,7 @@
         else:
             full_table = self._cached_table_dict["full_test"]
         self._full_test_table = self.filter_dangling_entities(full_table)
-<<<<<<< HEAD
         return self._mask_input_cols(self._full_test_table)
-
 
 
 
@@ -454,6 +405,3 @@
 
 
 
-=======
-        return self._mask_input_cols(self._full_test_table)
->>>>>>> 1794f4fe
