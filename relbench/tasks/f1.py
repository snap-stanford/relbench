import duckdb
import pandas as pd

from relbench.data import Database, RelBenchLinkTask, RelBenchNodeTask, Table
from relbench.data.task_base import TaskType
from relbench.metrics import (
    accuracy,
    average_precision,
    f1,
    link_prediction_map,
    link_prediction_precision,
    link_prediction_recall,
    mae,
    r2,
    rmse,
    roc_auc,
)


<<<<<<< HEAD
class PositionTask(RelBenchNodeTask):
    r"""Predict the average finishing position of each driver
    all races in the next 2 months.
    """
=======
class DriverPositionTask(RelBenchNodeTask):
    r"""Predict the average finishing position of each driver
    all races in the next 2 months."""
>>>>>>> 64d714b0

    name = "driver-position"
    task_type = TaskType.REGRESSION
    entity_col = "driverId"
    entity_table = "drivers"
    time_col = "date"
    target_col = "position"
    timedelta = pd.Timedelta(days=60)
    metrics = [r2, mae, rmse]

    def make_table(self, db: Database, timestamps: "pd.Series[pd.Timestamp]") -> Table:
        r"""Create Task object for rel-f1-position."""
        timestamp_df = pd.DataFrame({"timestamp": timestamps})

        results = db.table_dict["results"].df
        drivers = db.table_dict["drivers"].df
        races = db.table_dict["races"].df

        df = duckdb.sql(
            f"""
                SELECT
                    t.timestamp as date,
                    dri.driverId as driverId,
                    mean(re.positionOrder) as position,
                FROM
                    timestamp_df t
                LEFT JOIN
                    results re
                ON
                    re.date <= t.timestamp + INTERVAL '{self.timedelta}'
                    and re.date  > t.timestamp
                LEFT JOIN
                    drivers dri
                ON
                    re.driverId = dri.driverId
                WHERE
                    dri.driverId IN (
                        SELECT DISTINCT driverId
                        FROM results
                        WHERE date > t.timestamp - INTERVAL '1 year'
                    )
                GROUP BY t.timestamp, dri.driverId

            ;
            """
        ).df()

        return Table(
            df=df,
            fkey_col_to_pkey_table={self.entity_col: self.entity_table},
            pkey_col=None,
            time_col=self.time_col,
        )


class DriverDNFTask(RelBenchNodeTask):
    r"""Predict the if each driver will DNF (not finish) a race in the next 1 month."""

    name = "driver-dnf"
    task_type = TaskType.BINARY_CLASSIFICATION
    entity_col = "driverId"
    entity_table = "drivers"
    time_col = "date"
    target_col = "did_not_finish"
    timedelta = pd.Timedelta(days=30)
    metrics = [average_precision, accuracy, f1, roc_auc]

    def make_table(self, db: Database, timestamps: "pd.Series[pd.Timestamp]") -> Table:
        r"""Create Task object for rel-f1-dnf."""
        timestamp_df = pd.DataFrame({"timestamp": timestamps})

        results = db.table_dict["results"].df
        drivers = db.table_dict["drivers"].df
        races = db.table_dict["races"].df

        df = duckdb.sql(
            f"""
                SELECT
                    t.timestamp as date,
                    dri.driverId as driverId,
                    CASE
                        WHEN MAX(CASE WHEN re.statusId != 1 THEN 1 ELSE 0 END) = 1 THEN 0
                        ELSE 1
                    END AS did_not_finish
                FROM
                    timestamp_df t
                LEFT JOIN
                    results re
                ON
                    re.date <= t.timestamp + INTERVAL '{self.timedelta}'
                    and re.date  > t.timestamp
                LEFT JOIN
                    drivers dri
                ON
                    re.driverId = dri.driverId
                WHERE
                    dri.driverId IN (
                        SELECT DISTINCT driverId
                        FROM results
                        WHERE date > t.timestamp - INTERVAL '1 year'
                    )
                GROUP BY t.timestamp, dri.driverId

            ;
            """
        ).df()

        return Table(
            df=df,
            fkey_col_to_pkey_table={self.entity_col: self.entity_table},
            pkey_col=None,
            time_col=self.time_col,
        )


<<<<<<< HEAD
class QualifyingTask(RelBenchNodeTask):
    r"""Predict if each driver will qualify in the top-3 for
    a race within the next 1 month."""
=======
class DriverTop3Task(RelBenchNodeTask):
    r"""Predict if each driver will qualify in the top-3 for a race within the next 1 month."""
>>>>>>> 64d714b0

    name = "driver-top3"
    task_type = TaskType.BINARY_CLASSIFICATION
    entity_col = "driverId"
    entity_table = "drivers"
    time_col = "date"
    target_col = "qualifying"
    timedelta = pd.Timedelta(days=30)
    metrics = [average_precision, accuracy, f1, roc_auc]

    def make_table(self, db: Database, timestamps: "pd.Series[pd.Timestamp]") -> Table:
        r"""Create Task object for rel-f1-qualifying."""
        timestamp_df = pd.DataFrame({"timestamp": timestamps})

        qualifying = db.table_dict["qualifying"].df
        drivers = db.table_dict["drivers"].df

        df = duckdb.sql(
            f"""
                SELECT
                    t.timestamp as date,
                    dri.driverId as driverId,
                    CASE
                        WHEN MIN(qu.position) <= 3 THEN 1
                        ELSE 0
                    END AS qualifying
                FROM
                    timestamp_df t
                LEFT JOIN
                    qualifying qu
                ON
                    qu.date <= t.timestamp + INTERVAL '{self.timedelta}'
                    and qu.date > t.timestamp
                LEFT JOIN
                    drivers dri
                ON
                    qu.driverId = dri.driverId
                WHERE
                    dri.driverId IN (
                        SELECT DISTINCT driverId
                        FROM qualifying
                        WHERE date > t.timestamp - INTERVAL '1 year'
                    )
                GROUP BY t.timestamp, dri.driverId

            ;
            """
        ).df()

        df["qualifying"] = df["qualifying"].astype("int64")

        return Table(
            df=df,
            fkey_col_to_pkey_table={self.entity_col: self.entity_table},
            pkey_col=None,
            time_col=self.time_col,
        )


class DriverConstructorTask(RelBenchLinkTask):
    r"""Predict a list of constructors a driver will join in
    the next 10 years, according to F1 race results."""

    name = "rel-f1-driver-constructor"
    task_type = TaskType.LINK_PREDICTION
    src_entity_col = "driverId"
    src_entity_table = "drivers"
    dst_entity_col = "constructorId"
    dst_entity_table = "constructors"
    time_col = "timestamp"
    timedelta = pd.Timedelta(days=365 * 10)
    metrics = [link_prediction_precision, link_prediction_recall, link_prediction_map]
    eval_k = 5

    def make_table(self, db: Database, timestamps: "pd.Series[pd.Timestamp]") -> Table:
        r"""Create Task object for DriverConstructorTask."""
        timestamp_df = pd.DataFrame({"timestamp": timestamps})

        constructors = db.table_dict["constructors"].df
        drivers = db.table_dict["drivers"].df
        results = db.table_dict["results"].df

        df = duckdb.sql(
            f"""
            SELECT
                t.timestamp,
                dri.driverId as driverId,
                LIST(DISTINCT re.constructorId) AS constructorId
            FROM
                timestamp_df t
            LEFT JOIN
                results re
            ON
                re.date > t.timestamp AND
                re.date <= t.timestamp + INTERVAL '{self.timedelta} days'
            LEFT JOIN
                constructors c
            ON
                c.constructorId = re.constructorId
            LEFT JOIN
                drivers dri
            ON
                dri.driverId = re.driverId
            GROUP BY
                t.timestamp,
                dri.driverId
            """
        ).df()

        return Table(
            df=df,
            fkey_col_to_pkey_table={
                self.src_entity_col: self.src_entity_table,
                self.dst_entity_col: self.dst_entity_table,
            },
            pkey_col=None,
            time_col=self.time_col,
        )<|MERGE_RESOLUTION|>--- conflicted
+++ resolved
@@ -17,16 +17,10 @@
 )
 
 
-<<<<<<< HEAD
-class PositionTask(RelBenchNodeTask):
+class DriverPositionTask(RelBenchNodeTask):
     r"""Predict the average finishing position of each driver
     all races in the next 2 months.
     """
-=======
-class DriverPositionTask(RelBenchNodeTask):
-    r"""Predict the average finishing position of each driver
-    all races in the next 2 months."""
->>>>>>> 64d714b0
 
     name = "driver-position"
     task_type = TaskType.REGRESSION
@@ -142,14 +136,10 @@
         )
 
 
-<<<<<<< HEAD
-class QualifyingTask(RelBenchNodeTask):
+class DriverTop3Task(RelBenchNodeTask):
     r"""Predict if each driver will qualify in the top-3 for
-    a race within the next 1 month."""
-=======
-class DriverTop3Task(RelBenchNodeTask):
-    r"""Predict if each driver will qualify in the top-3 for a race within the next 1 month."""
->>>>>>> 64d714b0
+    a race within the next 1 month.
+    """
 
     name = "driver-top3"
     task_type = TaskType.BINARY_CLASSIFICATION
