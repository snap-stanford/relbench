--- conflicted
+++ resolved
@@ -8,11 +8,7 @@
 
 from relbench.base import AutoCompleteTask, BaseTask, TaskType
 from relbench.datasets import get_dataset
-<<<<<<< HEAD
-from relbench.tasks import amazon, avito, event, f1, hm, mimic, stack, trial
-=======
-from relbench.tasks import amazon, avito, event, f1, hm, ratebeer, stack, trial, arxiv
->>>>>>> 3b6d404c
+from relbench.tasks import amazon, avito, event, f1, hm, mimic, ratebeer, stack, trial, arxiv
 
 task_registry = defaultdict(dict)
 
@@ -355,9 +351,8 @@
     ],
 )
 
-<<<<<<< HEAD
 register_task("rel-mimic", "icu-length-of-stay", mimic.ICULengthOfStayTask)
-=======
+
 register_task("rel-ratebeer", "beer-rating-churn", ratebeer.BeerRatingChurnTask)
 register_task("rel-ratebeer", "user-rating-churn", ratebeer.UserRatingChurnTask)
 register_task("rel-ratebeer", "brewer-dormant", ratebeer.BrewerDormantTask)
@@ -382,5 +377,4 @@
         ("beer_ratings", "comments"),
         ("beer_ratings", "description_score"),
     ],
-)
->>>>>>> 3b6d404c
+)