--- conflicted
+++ resolved
@@ -234,20 +234,6 @@
 
         df = duckdb.sql(
             f"""
-<<<<<<< HEAD
-                SELECT
-                    t.timestamp,
-                    c.UserId as UserId,
-                    p.id as PostId
-                FROM timestamp_df t
-                LEFT JOIN posts p
-                ON p.CreationDate <= t.timestamp
-                LEFT JOIN comments c
-                ON p.id = c.PostId
-                and c.CreationDate > t.timestamp
-                and c.CreationDate <= t.timestamp + INTERVAL '{self.timedelta} days'
-                where c.UserId is not null and p.owneruserid != -1 and p.owneruserid is not null
-=======
             SELECT
                 t.timestamp,
                 c.UserId as UserId,
@@ -268,7 +254,6 @@
                 c.UserId is not null AND
                 p.owneruserid != -1 AND
                 p.owneruserid is not null
->>>>>>> bc7efa04
             ;
             """
         ).df()
