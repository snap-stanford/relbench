import duckdb
import numpy as np
import pandas as pd
from tqdm import tqdm

from relbench.data import Database, RelBenchLinkTask, RelBenchNodeTask, Table
from relbench.data.task_base import TaskType
from relbench.metrics import accuracy, average_precision, f1, mae, rmse, roc_auc
from relbench.utils import get_df_in_window

######## node prediction tasks ########


class EngageTask(RelBenchNodeTask):
    r"""Predict if a user will make any votes/posts/comments in the next 1 year."""

    name = "rel-stackex-engage"
    task_type = TaskType.BINARY_CLASSIFICATION
    entity_col = "OwnerUserId"
    entity_table = "users"
    time_col = "timestamp"
    target_col = "contribution"
    timedelta = pd.Timedelta(days=365)
    metrics = [average_precision, accuracy, f1, roc_auc]

    def make_table(self, db: Database, timestamps: "pd.Series[pd.Timestamp]") -> Table:
        timestamp_df = pd.DataFrame({"timestamp": timestamps})
        comments = db.table_dict["comments"].df
        votes = db.table_dict["votes"].df
        posts = db.table_dict["posts"].df
        users = db.table_dict["users"].df

        df = duckdb.sql(
            f"""
            WITH
            ALL_ENGAGEMENT AS (
                SELECT
                    p.id,
                    p.owneruserid as userid,
                    p.creationdate
                FROM posts p
                UNION
                SELECT
                    v.id,
                    v.userid,
                    v.creationdate
                FROM votes v
                UNION
                SELECT
                    c.id,
                    c.userid,
                    c.creationdate
                FROM comments c
            ),

            ACTIVE_USERS AS (
                 SELECT
                    t.timestamp,
                    u.id,
                    count(distinct a.id) as n_engagement
                FROM timestamp_df t
                CROSS JOIN users u
                LEFT JOIN all_engagement a
                ON u.id = a.UserId
                    and a.CreationDate <= t.timestamp
                WHERE u.id != -1
                GROUP BY t.timestamp, u.id
             )
                SELECT
                    u.timestamp,
                    u.id as OwnerUserId,
                    IF(count(distinct a.id) >= 1, 1, 0) as contribution
                FROM active_users u
                LEFT JOIN all_engagement a
                ON u.id = a.UserId
                    and a.CreationDate > u.timestamp
                    and a.CreationDate <= u.timestamp + INTERVAL '{self.timedelta}'
                where u.n_engagement >= 1
                GROUP BY u.timestamp, u.id
            ;

            """
        ).df()

        return Table(
            df=df,
            fkey_col_to_pkey_table={self.entity_col: self.entity_table},
            pkey_col=None,
            time_col=self.time_col,
        )


class VotesTask(RelBenchNodeTask):
    r"""Predict the number of upvotes that an existing question will receive in
    the next 2 years."""
    name = "rel-stackex-votes"
    task_type = TaskType.REGRESSION
    entity_col = "PostId"
    entity_table = "posts"
    time_col = "timestamp"
    target_col = "popularity"
    timedelta = pd.Timedelta(days=365 * 2)
    metrics = [mae, rmse]

    def make_table(self, db: Database, timestamps: "pd.Series[pd.Timestamp]") -> Table:
        timestamp_df = pd.DataFrame({"timestamp": timestamps})
        votes = db.table_dict["votes"].df
        posts = db.table_dict["posts"].df

        df = duckdb.sql(
            f"""
                SELECT
                    t.timestamp,
                    p.id as PostId,
                    count(distinct v.id) as popularity
                FROM timestamp_df t
                LEFT JOIN posts p
                ON p.CreationDate <= t.timestamp
                and p.owneruserid != -1
                and p.owneruserid is not null
                and p.PostTypeId = 1
                LEFT JOIN votes v
                ON p.id = v.PostId
                and v.CreationDate > t.timestamp
                and v.CreationDate <= t.timestamp + INTERVAL '{self.timedelta}'
                and v.votetypeid = 2
                GROUP BY t.timestamp, p.id
            ;

            """
        ).df()

        return Table(
            df=df,
            fkey_col_to_pkey_table={self.entity_col: self.entity_table},
            pkey_col=None,
            time_col=self.time_col,
        )


class BadgesTask(RelBenchNodeTask):
    r"""Predict if each user will receive in a new badge the next 1 year."""
    name = "rel-stackex-badges"
    task_type = TaskType.BINARY_CLASSIFICATION
    entity_col = "UserId"
    entity_table = "users"
    time_col = "timestamp"
    target_col = "WillGetBadge"
    timedelta = pd.Timedelta(days=365)
    metrics = [average_precision, accuracy, f1, roc_auc]

    def make_table(self, db: Database, timestamps: "pd.Series[pd.Timestamp]") -> Table:
        timestamp_df = pd.DataFrame({"timestamp": timestamps})
        users = db.table_dict["users"].df
        badges = db.table_dict["badges"].df

        df = duckdb.sql(
            f"""
            SELECT
                t.timestamp,
                u.Id as UserId,
            CASE WHEN COUNT(b.Id) >= 1 THEN 1 ELSE 0 END AS WillGetBadge
            FROM timestamp_df t
            LEFT JOIN users u
            ON u.CreationDate <= t.timestamp
            LEFT JOIN badges b
                ON u.Id = b.UserID
                AND b.Date > t.timestamp
<<<<<<< HEAD
                AND b.Date <= t.timestamp + INTERVAL '{self.timedelta} days'
=======
                AND b.Date <= t.timestamp + INTERVAL '{self.timedelta}'
>>>>>>> 7187b09f
            GROUP BY t.timestamp, u.Id
            """
        ).df()

        # remove any IderId rows that are NaN
        df = df.dropna(subset=["UserId"])
        df[self.entity_col] = df[self.entity_col].astype(
            int
        )  # for some reason duckdb returns float64 keys

        return Table(
            df=df,
            fkey_col_to_pkey_table={self.entity_col: self.entity_table},
            pkey_col=None,
            time_col=self.time_col,
        )


######## link prediction tasks ########


class UserCommentOnPostTask(RelBenchLinkTask):
    r"""Predict if a user will comment on a specific post within 24hrs of the post being made."""

    name = "rel-stackex-comment-on-post"
    task_type = TaskType.LINK_PREDICTION
    source_entity_col = "UserId"
    source_entity_table = "users"
    destination_entity_col = "PostId"
    destination_entity_table = "posts"
    time_col = "CreationDate"
    target_col = "target"
    timedelta = pd.Timedelta(days=365)
    metrics = None  # TODO: add metrics

    def make_table(self, db: Database, timestamps: "pd.Series[pd.Timestamp]") -> Table:
        r"""Create Task object for UserCommentOnPostTask."""
        timestamp_df = pd.DataFrame({"timestamp": timestamps})

        users = db.table_dict["users"].df
        posts = db.table_dict["posts"].df
        comments = db.table_dict["comments"].df

        df = duckdb.sql(
            f"""
                        SELECT
                            p.CreationDate,
                            c.UserId as UserId,
                            p.id as PostId
                        FROM timestamp_df t
                        LEFT JOIN posts p
                        ON p.CreationDate > t.timestamp - INTERVAL '{2 * self.timedelta} days'
                        and p.CreationDate <= t.timestamp
                        LEFT JOIN comments c
                        ON p.id = c.PostId
                        and c.CreationDate > t.timestamp
                        and c.CreationDate <= t.timestamp + INTERVAL '{self.timedelta} days'
                        where c.UserId is not null and p.owneruserid != -1 and p.owneruserid is not null
                    ;
                    """
        ).df()

        return Table(
            df=df,
            fkey_col_to_pkey_table={
                self.source_entity_col: self.source_entity_table,
                self.destination_entity_col: self.destination_entity_table,
            },
            pkey_col=None,
            time_col=self.time_col,
        )<|MERGE_RESOLUTION|>--- conflicted
+++ resolved
@@ -166,11 +166,7 @@
             LEFT JOIN badges b
                 ON u.Id = b.UserID
                 AND b.Date > t.timestamp
-<<<<<<< HEAD
-                AND b.Date <= t.timestamp + INTERVAL '{self.timedelta} days'
-=======
                 AND b.Date <= t.timestamp + INTERVAL '{self.timedelta}'
->>>>>>> 7187b09f
             GROUP BY t.timestamp, u.Id
             """
         ).df()
