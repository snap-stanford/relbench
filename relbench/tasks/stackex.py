import duckdb
import numpy as np
import pandas as pd
from tqdm import tqdm

from relbench.data import Database, RelBenchLinkTask, RelBenchNodeTask, Table
from relbench.data.task_base import TaskType
<<<<<<< HEAD
from relbench.metrics import accuracy, average_precision, f1, mae, rmse, roc_auc
=======
from relbench.metrics import (
    accuracy,
    average_precision,
    f1,
    hits_at_k,
    mae,
    mrr,
    rmse,
    roc_auc,
)
>>>>>>> 4daf34f9
from relbench.utils import get_df_in_window

######## node prediction tasks ########


class EngageTask(RelBenchNodeTask):
    r"""Predict if a user will make any votes/posts/comments in the next 1 year."""

    name = "rel-stackex-engage"
    task_type = TaskType.BINARY_CLASSIFICATION
    entity_col = "OwnerUserId"
    entity_table = "users"
    time_col = "timestamp"
    target_col = "contribution"
    timedelta = pd.Timedelta(days=365)
    metrics = [average_precision, accuracy, f1, roc_auc]

    def make_table(self, db: Database, timestamps: "pd.Series[pd.Timestamp]") -> Table:
        timestamp_df = pd.DataFrame({"timestamp": timestamps})
        comments = db.table_dict["comments"].df
        votes = db.table_dict["votes"].df
        posts = db.table_dict["posts"].df
        users = db.table_dict["users"].df

        df = duckdb.sql(
            f"""
            WITH
            ALL_ENGAGEMENT AS (
                SELECT
                    p.id,
                    p.owneruserid as userid,
                    p.creationdate
                FROM posts p
                UNION
                SELECT
                    v.id,
                    v.userid,
                    v.creationdate
                FROM votes v
                UNION
                SELECT
                    c.id,
                    c.userid,
                    c.creationdate
                FROM comments c
            ),

            ACTIVE_USERS AS (
                 SELECT
                    t.timestamp,
                    u.id,
                    count(distinct a.id) as n_engagement
                FROM timestamp_df t
                CROSS JOIN users u
                LEFT JOIN all_engagement a
                ON u.id = a.UserId
                    and a.CreationDate <= t.timestamp
                WHERE u.id != -1
                GROUP BY t.timestamp, u.id
             )
                SELECT
                    u.timestamp,
                    u.id as OwnerUserId,
                    IF(count(distinct a.id) >= 1, 1, 0) as contribution
                FROM active_users u
                LEFT JOIN all_engagement a
                ON u.id = a.UserId
                    and a.CreationDate > u.timestamp
                    and a.CreationDate <= u.timestamp + INTERVAL '{self.timedelta}'
                where u.n_engagement >= 1
                GROUP BY u.timestamp, u.id
            ;

            """
        ).df()

        return Table(
            df=df,
            fkey_col_to_pkey_table={self.entity_col: self.entity_table},
            pkey_col=None,
            time_col=self.time_col,
        )


class VotesTask(RelBenchNodeTask):
    r"""Predict the number of upvotes that an existing question will receive in
    the next 2 years."""
    name = "rel-stackex-votes"
    task_type = TaskType.REGRESSION
    entity_col = "PostId"
    entity_table = "posts"
    time_col = "timestamp"
    target_col = "popularity"
    timedelta = pd.Timedelta(days=365 * 2)
    metrics = [mae, rmse]

    def make_table(self, db: Database, timestamps: "pd.Series[pd.Timestamp]") -> Table:
        timestamp_df = pd.DataFrame({"timestamp": timestamps})
        votes = db.table_dict["votes"].df
        posts = db.table_dict["posts"].df

        df = duckdb.sql(
            f"""
                SELECT
                    t.timestamp,
                    p.id as PostId,
                    count(distinct v.id) as popularity
                FROM timestamp_df t
                LEFT JOIN posts p
                ON p.CreationDate <= t.timestamp
                and p.owneruserid != -1
                and p.owneruserid is not null
                and p.PostTypeId = 1
                LEFT JOIN votes v
                ON p.id = v.PostId
                and v.CreationDate > t.timestamp
                and v.CreationDate <= t.timestamp + INTERVAL '{self.timedelta}'
                and v.votetypeid = 2
                GROUP BY t.timestamp, p.id
            ;

            """
        ).df()

        return Table(
            df=df,
            fkey_col_to_pkey_table={self.entity_col: self.entity_table},
            pkey_col=None,
            time_col=self.time_col,
        )


class BadgesTask(RelBenchNodeTask):
    r"""Predict if each user will receive in a new badge the next 1 year."""
    name = "rel-stackex-badges"
    task_type = TaskType.BINARY_CLASSIFICATION
    entity_col = "UserId"
    entity_table = "users"
    time_col = "timestamp"
    target_col = "WillGetBadge"
    timedelta = pd.Timedelta(days=365)
    metrics = [average_precision, accuracy, f1, roc_auc]

    def make_table(self, db: Database, timestamps: "pd.Series[pd.Timestamp]") -> Table:
        timestamp_df = pd.DataFrame({"timestamp": timestamps})
        users = db.table_dict["users"].df
        badges = db.table_dict["badges"].df

        df = duckdb.sql(
            f"""
            SELECT
                t.timestamp,
                u.Id as UserId,
            CASE WHEN COUNT(b.Id) >= 1 THEN 1 ELSE 0 END AS WillGetBadge
            FROM timestamp_df t
            LEFT JOIN users u
            ON u.CreationDate <= t.timestamp
            LEFT JOIN badges b
                ON u.Id = b.UserID
                AND b.Date > t.timestamp
                AND b.Date <= t.timestamp + INTERVAL '{self.timedelta}'
            GROUP BY t.timestamp, u.Id
            """
        ).df()

        # remove any IderId rows that are NaN
        df = df.dropna(subset=["UserId"])
        df[self.entity_col] = df[self.entity_col].astype(
            int
        )  # for some reason duckdb returns float64 keys

        return Table(
            df=df,
            fkey_col_to_pkey_table={self.entity_col: self.entity_table},
            pkey_col=None,
            time_col=self.time_col,
        )


######## link prediction tasks ########


class UserCommentOnPostTask(RelBenchLinkTask):
    r"""Predict if a user will comment on a specific post within 24hrs of the post being made."""

    name = "rel-stackex-comment-on-post"
    task_type = TaskType.LINK_PREDICTION
    source_entity_col = "UserId"
    source_entity_table = "users"
    destination_entity_col = "PostId"
    destination_entity_table = "posts"
    time_col = "CreationDate"
    target_col = "target"
    timedelta = pd.Timedelta(days=365)
    metrics = None # TODO: add metrics

    def make_table(self, db: Database, timestamps: "pd.Series[pd.Timestamp]") -> Table:
        r"""Create Task object for UserCommentOnPostTask."""
        timestamp_df = pd.DataFrame({"timestamp": timestamps})

        users = db.table_dict["users"].df
        posts = db.table_dict["posts"].df
        comments = db.table_dict["comments"].df

        df = duckdb.sql(
            f"""
                        SELECT
                            p.CreationDate,
                            c.UserId as UserId,
                            p.id as PostId
                        FROM timestamp_df t
                        LEFT JOIN posts p
                        ON p.CreationDate > t.timestamp - INTERVAL '{2 * self.timedelta} days'
                        and p.CreationDate <= t.timestamp
                        LEFT JOIN comments c
                        ON p.id = c.PostId
                        and c.CreationDate > t.timestamp
                        and c.CreationDate <= t.timestamp + INTERVAL '{self.timedelta} days'
                        where c.UserId is not null and p.owneruserid != -1 and p.owneruserid is not null
                    ;
                    """
        ).df()

<<<<<<< HEAD
=======
        # add 'target' column of all 1s.
        # TODO (joshrob) this can probably be moved to training script
        df[self.target_col] = np.ones(len(df))
>>>>>>> 4daf34f9

        return Table(
            df=df,
            fkey_col_to_pkey_table={
                self.source_entity_col: self.source_entity_table,
                self.destination_entity_col: self.destination_entity_table,
            },
            pkey_col=None,
            time_col=self.time_col,
        )<|MERGE_RESOLUTION|>--- conflicted
+++ resolved
@@ -5,20 +5,14 @@
 
 from relbench.data import Database, RelBenchLinkTask, RelBenchNodeTask, Table
 from relbench.data.task_base import TaskType
-<<<<<<< HEAD
-from relbench.metrics import accuracy, average_precision, f1, mae, rmse, roc_auc
-=======
 from relbench.metrics import (
     accuracy,
     average_precision,
     f1,
-    hits_at_k,
     mae,
-    mrr,
     rmse,
     roc_auc,
 )
->>>>>>> 4daf34f9
 from relbench.utils import get_df_in_window
 
 ######## node prediction tasks ########
@@ -242,12 +236,6 @@
                     """
         ).df()
 
-<<<<<<< HEAD
-=======
-        # add 'target' column of all 1s.
-        # TODO (joshrob) this can probably be moved to training script
-        df[self.target_col] = np.ones(len(df))
->>>>>>> 4daf34f9
 
         return Table(
             df=df,
