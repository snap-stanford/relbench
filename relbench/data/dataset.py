from __future__ import annotations

import hashlib
import os
import shutil
import tempfile
import time
from abc import abstractmethod
from pathlib import Path
from typing import Any, List, Optional, Tuple, Type, Union

import numpy as np
import pandas as pd
<<<<<<< HEAD
from torch_frame import stype
from torch_frame.data import StatType
from torch_frame.data.stats import compute_col_stats
=======
import pooch
>>>>>>> 64d714b0

from relbench import _pooch
from relbench.data.database import Database
from relbench.data.task_base import BaseTask
from relbench.utils import unzip_processor


class Dataset:
    def __init__(
        self,
        db: Database,
        train_start_timestamp: Optional[pd.Timestamp],
        val_timestamp: pd.Timestamp,
        test_timestamp: pd.Timestamp,
        max_eval_time_frames: int,
        task_cls_list: List[Type[BaseTask]],
    ) -> None:
        r"""Class holding database and task table construction logic.

        Args:
            db (Database): The database object.
            train_start_timestamp (pd.Timestamp, optional): If specified, we create
                train table after the specified time.
            val_timestamp (pd.Timestamp): The first timestamp for making val table.
            test_timestamp (pd.Timestamp): The first timestamp for making test table.
            max_eval_time_frames (int): The maximum number of unique timestamps used to build test and val tables.
            task_cls_list (List[Type[BaseTask]]): A list of allowed tasks for this database.

        """
        self._full_db = db
        self.train_start_timestamp = train_start_timestamp
        self.val_timestamp = val_timestamp
        self.test_timestamp = test_timestamp
        self.max_eval_time_frames = max_eval_time_frames
        self.task_cls_dict = {task_cls.name: task_cls for task_cls in task_cls_list}

        self.db = db.upto(test_timestamp)

        self.validate_and_correct_db()

    def __repr__(self) -> str:
        return f"{self.__class__.__name__}()"

    @property
    def task_names(self) -> List[str]:
        return list(self.task_cls_dict.keys())

    def get_task(self, task_name: str, *args, **kwargs) -> BaseTask:
        if task_name not in self.task_cls_dict:
            raise ValueError(
                f"{self.__class__.name} does not support the task {task_name}."
                f"Please choose from {self.task_names}."
            )
        return self.task_cls_dict[task_name](self, *args, **kwargs)

    def validate_and_correct_db(self):
        r"""Validate and correct input db in-place."""
        # Validate that all primary keys are consecutively index.

        for table_name, table in self.db.table_dict.items():
            if table.pkey_col is not None:
                ser = table.df[table.pkey_col]
                if not (ser.values == np.arange(len(ser))).all():
                    raise RuntimeError(
                        f"The primary key column {table.pkey_col} of table "
                        f"{table_name} is not consecutively index."
                    )

        # Discard any foreign keys that are larger than primary key table as
        # dangling foreign keys (represented as None).
        for table_name, table in self.db.table_dict.items():
            for fkey_col, pkey_table_name in table.fkey_col_to_pkey_table.items():
                num_pkeys = len(self.db.table_dict[pkey_table_name])
                mask = table.df[fkey_col] >= num_pkeys
                if mask.any():
                    table.df.loc[mask, fkey_col] = None

    @property
    @abstractmethod
    def col_to_stype_dict(self) -> dict[str, dict[str, stype]]:
        raise NotImplementedError

    def stats(self) -> dict[str, dict[str, dict[StatType, Any]]]:
        res = {}
        for table_name, table in self.db.table_dict.items():
            res[table_name] = {}
            for col_name, col_stype in self.col_to_stype_dict[table_name].items():
                res[table_name][col_name] = compute_col_stats(
                    table.df[col_name], col_stype
                )
        return res


class RelBenchDataset(Dataset):
    name: str
    train_start_timestamp: Optional[pd.Timestamp] = None
    val_timestamp: pd.Timestamp
    test_timestamp: pd.Timestamp
    task_cls_list: List[Type[BaseTask]]

    db_dir: str = "db"

    def __init__(self, *, process: bool = False) -> None:
        if process:
            print("making Database object from raw files...")
            tic = time.time()
            db = self.make_db()
            toc = time.time()
            print(f"done in {toc - tic:.2f} seconds.")

            print("reindexing pkeys and fkeys...")
            tic = time.time()
            db.reindex_pkeys_and_fkeys()
            toc = time.time()
            print(f"done in {toc - tic:.2f} seconds.")

            db_path = pooch.os_cache("relbench") / self.name / self.db_dir
            print(f"caching Database object to {db_path}...")
            tic = time.time()
            db.save(db_path)
            toc = time.time()
            print(f"done in {toc - tic:.2f} seconds.")
            print(f"use process=False to load from cache.")

        else:
            db_path = _pooch.fetch(
                f"{self.name}/{self.db_dir}.zip",
                processor=unzip_processor,
                progressbar=True,
            )
            print(f"loading Database object from {db_path}...")
            tic = time.time()
            db = Database.load(db_path)
            toc = time.time()
            print(f"done in {toc - tic:.2f} seconds.")

        super().__init__(
            db,
            self.train_start_timestamp,
            self.val_timestamp,
            self.test_timestamp,
            self.max_eval_time_frames,
            self.task_cls_list,
        )

    def make_db(self) -> Database:
        raise NotImplementedError

    def pack_db(self, root: Union[str, os.PathLike]) -> Tuple[str, str]:
        with tempfile.TemporaryDirectory() as tmpdir:
            db_path = Path(tmpdir) / self.db_dir
            print(f"saving Database object to {db_path}...")
            tic = time.time()
            self._full_db.save(db_path)
            toc = time.time()
            print(f"done in {toc - tic:.2f} seconds.")

            print("making zip archive for db...")
            tic = time.time()
            zip_path = Path(root) / self.name / self.db_dir
            zip_path = shutil.make_archive(zip_path, "zip", db_path)
            toc = time.time()
            print(f"done in {toc - tic:.2f} seconds.")

        with open(zip_path, "rb") as f:
            sha256 = hashlib.sha256(f.read()).hexdigest()

        print(f"upload: {zip_path}")
        print(f"sha256: {sha256}")

        return f"{self.name}/{self.db_dir}.zip", sha256<|MERGE_RESOLUTION|>--- conflicted
+++ resolved
@@ -11,13 +11,10 @@
 
 import numpy as np
 import pandas as pd
-<<<<<<< HEAD
 from torch_frame import stype
 from torch_frame.data import StatType
 from torch_frame.data.stats import compute_col_stats
-=======
 import pooch
->>>>>>> 64d714b0
 
 from relbench import _pooch
 from relbench.data.database import Database
