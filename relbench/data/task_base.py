import hashlib
import os
import shutil
import tempfile
from enum import Enum
from pathlib import Path
from typing import TYPE_CHECKING, Callable, Dict, List, Optional, Tuple, Union

import pandas as pd
from numpy.typing import NDArray

from relbench import _pooch
from relbench.data.database import Database
from relbench.data.table import Table
from relbench.utils import unzip_processor

if TYPE_CHECKING:
    from relbench.data import Dataset


class BaseTask:
    r"""A task on a dataset."""

    def __init__(
        self,
        dataset: "Dataset",
        timedelta: pd.Timedelta,
        metrics: List[Callable[[NDArray, NDArray], float]],
    ):
        self.dataset = dataset
        self.timedelta = timedelta
        time_diff = self.dataset.test_timestamp - self.dataset.val_timestamp
        if time_diff < self.timedelta:
            raise ValueError(
                f"timedelta cannot be larger than the difference between val "
                f"and test timestamps (timedelta: {timedelta}, time "
                f"diff: {time_diff})."
            )

        self.metrics = metrics

        self._full_test_table = None
        self._cached_table_dict = {}

    def __repr__(self) -> str:
        return f"{self.__class__.__name__}(dataset={self.dataset})"

    def make_table(
        self,
        db: Database,
        timestamps: "pd.Series[pd.Timestamp]",
    ) -> Table:
        r"""To be implemented by subclass."""

        # TODO: ensure that tasks follow the right-closed convention

        raise NotImplementedError

    @property
    def train_table(self) -> Table:
        """Returns the train table for a task."""
        if "train" not in self._cached_table_dict:
            timestamps = pd.date_range(
                self.dataset.val_timestamp - self.timedelta,
                self.dataset.db.min_timestamp,
                freq=-self.timedelta,
            )
            if len(timestamps) < 3:
                raise RuntimeError(
                    f"The number of training time frames is too few. "
                    f"({len(timestamps)} given)"
                )
            table = self.make_table(
                self.dataset.db,
                timestamps,
            )
            self._cached_table_dict["train"] = table
        else:
            table = self._cached_table_dict["train"]
        return self.filter_dangling_entities(table)

    @property
    def val_table(self) -> Table:
        r"""Returns the val table for a task."""
        if "val" not in self._cached_table_dict:
            if (
                self.dataset.val_timestamp + self.timedelta
                > self.dataset.db.max_timestamp
            ):
                raise RuntimeError(
                    "val timestamp + timedelta is larger than max timestamp! "
                    "This would cause val labels to be generated with "
                    "insufficient aggregation time."
                )
            
            # must stop by test_timestamp - timedelta to avoid time leakage
            stop_timestamp = min(self.dataset.val_timestamp + self.timedelta * (self.dataset.max_eval_time_frames -1),
                                 self.dataset.test_timestamp - self.timedelta)
            

            table = self.make_table(
                self.dataset.db,
                pd.date_range(
                    self.dataset.val_timestamp,
                    stop_timestamp,
                    freq=self.timedelta,
                ),
            )
            self._cached_table_dict["val"] = table
        else:
            table = self._cached_table_dict["val"]
        return self.filter_dangling_entities(table)

    @property
    def test_table(self) -> Table:
        r"""Returns the test table for a task."""
        if "full_test" not in self._cached_table_dict:
            if (
                self.dataset.test_timestamp + self.timedelta
                > self.dataset._full_db.max_timestamp
            ):
                raise RuntimeError(
                    "test timestamp + timedelta is larger than max timestamp! "
                    "This would cause test labels to be generated with "
                    "insufficient aggregation time."
                )

<<<<<<< HEAD
            # must stop by max_timestamp - timedelta 
            stop_timestamp = min(self.dataset.test_timestamp + self.timedelta * (self.dataset.max_eval_time_frames -1),
                                 self.dataset._full_db.max_timestamp - self.timedelta)

=======
>>>>>>> ff613bc2
            full_table = self.make_table(
                self.dataset._full_db,
                pd.date_range(
                    self.dataset.test_timestamp,
<<<<<<< HEAD
                    stop_timestamp,
=======
                    self.dataset.test_timestamp
                    + self.timedelta * (self.dataset.max_eval_time_frames - 1),
>>>>>>> ff613bc2
                    freq=self.timedelta,
                ),
            )
            self._cached_table_dict["full_test"] = full_table
        else:
            full_table = self._cached_table_dict["full_test"]
        self._full_test_table = self.filter_dangling_entities(full_table)
        return self._mask_input_cols(self._full_test_table)

    def _mask_input_cols(self, table: Table) -> Table:
        input_cols = [
            table.time_col,
            *table.fkey_col_to_pkey_table.keys(),
        ]
        return Table(
            df=table.df[input_cols],
            fkey_col_to_pkey_table=table.fkey_col_to_pkey_table,
            pkey_col=table.pkey_col,
            time_col=table.time_col,
        )

    def filter_dangling_entities(self, table: Table) -> Table:
        r"""Filter out dangling entities from a table."""
        raise NotImplementedError

    def evaluate(self):
        r"""Evaluate a prediction table."""
        raise NotImplementedError

    def set_cached_table_dict(
        self, task_name: str, task_dir: str, dataset_name: str
    ) -> Dict[str, Table]:
        task_path = _pooch.fetch(
            f"{dataset_name}/{task_dir}/{task_name}.zip",
            processor=unzip_processor,
            progressbar=True,
        )

        self._cached_table_dict = Database.load(task_path).table_dict


class TaskType(Enum):
    r"""The type of the task.

    Attributes:
        REGRESSION: Regression task.
        MULTICLASS_CLASSIFICATION: Multi-class classification task.
        BINARY_CLASSIFICATION: Binary classification task.
    """
    REGRESSION = "regression"
    BINARY_CLASSIFICATION = "binary_classification"
    LINK_PREDICTION = "link_prediction"


def _pack_tables(task, root: Union[str, os.PathLike]) -> Tuple[str, str]:
    _dummy_db = Database(
        table_dict={
            "train": task.train_table,
            "val": task.val_table,
            "test": task.test_table,
            "full_test": task._full_test_table,
        }
    )

    with tempfile.TemporaryDirectory() as tmpdir:
        task_path = Path(tmpdir) / task.name
        _dummy_db.save(task_path)

        zip_base_path = Path(root) / task.dataset.name / task.task_dir / task.name
        zip_path = shutil.make_archive(zip_base_path, "zip", task_path)

    with open(zip_path, "rb") as f:
        sha256 = hashlib.sha256(f.read()).hexdigest()

    print(f"upload: {zip_path}")
    print(f"sha256: {sha256}")

    return f"{task.dataset.name}/{task.task_dir}/{task.name}.zip", sha256<|MERGE_RESOLUTION|>--- conflicted
+++ resolved
@@ -97,7 +97,6 @@
             stop_timestamp = min(self.dataset.val_timestamp + self.timedelta * (self.dataset.max_eval_time_frames -1),
                                  self.dataset.test_timestamp - self.timedelta)
             
-
             table = self.make_table(
                 self.dataset.db,
                 pd.date_range(
@@ -125,23 +124,15 @@
                     "insufficient aggregation time."
                 )
 
-<<<<<<< HEAD
             # must stop by max_timestamp - timedelta 
             stop_timestamp = min(self.dataset.test_timestamp + self.timedelta * (self.dataset.max_eval_time_frames -1),
                                  self.dataset._full_db.max_timestamp - self.timedelta)
 
-=======
->>>>>>> ff613bc2
             full_table = self.make_table(
                 self.dataset._full_db,
                 pd.date_range(
                     self.dataset.test_timestamp,
-<<<<<<< HEAD
                     stop_timestamp,
-=======
-                    self.dataset.test_timestamp
-                    + self.timedelta * (self.dataset.max_eval_time_frames - 1),
->>>>>>> ff613bc2
                     freq=self.timedelta,
                 ),
             )
