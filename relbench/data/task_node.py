import hashlib
import os
import shutil
import tempfile
from enum import Enum
from pathlib import Path
from typing import TYPE_CHECKING, Callable, Dict, List, Optional, Tuple, Union

import pandas as pd
from numpy.typing import NDArray

from relbench import _pooch
from relbench.data.database import Database
from relbench.data.table import Table
<<<<<<< HEAD
from relbench.data.task_base import BaseTask, TaskType, _pack_tables

=======
from relbench.data.task_base import BaseTask, RelBenchBaseTask, TaskType
>>>>>>> 4daf34f9
from relbench.utils import unzip_processor


if TYPE_CHECKING:
    from relbench.data import Dataset


class NodeTask(BaseTask):
    r"""A task on a dataset."""

    def __init__(
        self,
        dataset: "Dataset",
        timedelta: pd.Timedelta,
        target_col: str,
        entity_table: str,
        entity_col: str,
        metrics: List[Callable[[NDArray, NDArray], float]],
    ):
        super().__init__(
            dataset=dataset,
            timedelta=timedelta,
            metrics=metrics,
        )
        self.target_col = target_col
        self.entity_table = entity_table
        self.entity_col = entity_col

        self._full_test_table = None
        self._cached_table_dict = {}

    def __repr__(self) -> str:
        return f"{self.__class__.__name__}(dataset={self.dataset})"

    def filter_dangling_entities(self, table: Table) -> Table:
        num_entities = len(self.dataset.db.table_dict[self.entity_table])
        filter_mask = table.df[self.entity_col] >= num_entities

        if filter_mask.any():
            table.df = table.df[~filter_mask]

        return table

    def evaluate(
        self,
        pred: NDArray,
        target_table: Optional[Table] = None,
        metrics: Optional[List[Callable[[NDArray, NDArray], float]]] = None,
    ) -> Dict[str, float]:
        if metrics is None:
            metrics = self.metrics

        if target_table is None:
            target_table = self._full_test_table

        target = target_table.df[self.target_col].to_numpy()
        if len(pred) != len(target):
            raise ValueError(
                f"The length of pred and target must be the same (got "
                f"{len(pred)} and {len(target)}, respectively)."
            )

        return {fn.__name__: fn(target, pred) for fn in metrics}


<<<<<<< HEAD


class RelBenchNodeTask(NodeTask):
    name: str
=======
class RelBenchNodeTask(RelBenchBaseTask, NodeTask):
>>>>>>> 4daf34f9
    entity_col: str
    entity_table: str
    time_col: str
    timedelta: pd.Timedelta
    target_col: str
    task_dir: str = "tasks"

<<<<<<< HEAD
    def __init__(self, dataset: str, process: bool = False) -> None:
        NodeTask.__init__(self,
                          dataset=dataset,
                          timedelta=self.timedelta,
                          target_col=self.target_col,
                          entity_table=self.entity_table,
                          entity_col=self.entity_col,
                          metrics=self.metrics)
        
        if not process:
            self.set_cached_table_dict(self.name, self.task_dir, self.dataset.name)

        def pack_tables(self, root: Union[str, os.PathLike]) -> Tuple[str, str]:
           return  _pack_tables(self, root)

=======
    def __init__(self, dataset, process: bool = False) -> None:
        RelBenchBaseTask.__init__(self, dataset, process)
        NodeTask.__init__(
            self,
            dataset=dataset,
            timedelta=self.timedelta,
            target_col=self.target_col,
            entity_table=self.entity_table,
            entity_col=self.entity_col,
            metrics=self.metrics,
        )
>>>>>>> 4daf34f9
<|MERGE_RESOLUTION|>--- conflicted
+++ resolved
@@ -12,12 +12,8 @@
 from relbench import _pooch
 from relbench.data.database import Database
 from relbench.data.table import Table
-<<<<<<< HEAD
 from relbench.data.task_base import BaseTask, TaskType, _pack_tables
 
-=======
-from relbench.data.task_base import BaseTask, RelBenchBaseTask, TaskType
->>>>>>> 4daf34f9
 from relbench.utils import unzip_processor
 
 
@@ -83,14 +79,10 @@
         return {fn.__name__: fn(target, pred) for fn in metrics}
 
 
-<<<<<<< HEAD
 
 
 class RelBenchNodeTask(NodeTask):
     name: str
-=======
-class RelBenchNodeTask(RelBenchBaseTask, NodeTask):
->>>>>>> 4daf34f9
     entity_col: str
     entity_table: str
     time_col: str
@@ -98,7 +90,6 @@
     target_col: str
     task_dir: str = "tasks"
 
-<<<<<<< HEAD
     def __init__(self, dataset: str, process: bool = False) -> None:
         NodeTask.__init__(self,
                           dataset=dataset,
@@ -114,16 +105,3 @@
         def pack_tables(self, root: Union[str, os.PathLike]) -> Tuple[str, str]:
            return  _pack_tables(self, root)
 
-=======
-    def __init__(self, dataset, process: bool = False) -> None:
-        RelBenchBaseTask.__init__(self, dataset, process)
-        NodeTask.__init__(
-            self,
-            dataset=dataset,
-            timedelta=self.timedelta,
-            target_col=self.target_col,
-            entity_table=self.entity_table,
-            entity_col=self.entity_col,
-            metrics=self.metrics,
-        )
->>>>>>> 4daf34f9
