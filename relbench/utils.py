import os
import shutil
from pathlib import Path
from typing import Union
from zipfile import ZipFile

import matplotlib.pyplot as plt
import networkx as nx
import pandas as pd
import pooch

from relbench.data import Database

<<<<<<< HEAD
=======

def decompress_gz_file(input_path: str, output_path: str):
    import gzip
    import shutil

    # Open the gz file in binary read mode
    with gzip.open(input_path, "rb") as f_in:
        # Open the output file in binary write mode
        with open(output_path, "wb") as f_out:
            # Copy the decompressed data from the gz file to the output file
            shutil.copyfileobj(f_in, f_out)
            print(f"Decompressed file saved as: {output_path}")

>>>>>>> 64d714b0

def unzip_processor(fname: Union[str, Path], action: str, pooch: pooch.Pooch) -> Path:
    zip_path = Path(fname)
    unzip_path = zip_path.parent / zip_path.stem
    if action != "fetch":
        shutil.unpack_archive(zip_path, unzip_path)
    else:  # fetch
        try:  # sanity check if all files are fully extracted comparing size
            for f in ZipFile(zip_path).infolist():
                if not f.is_dir():
                    fsize = os.path.getsize(os.path.join(unzip_path, f.filename))
                    assert f.file_size == fsize
        except Exception:  # otherwise do full unpack
            shutil.unpack_archive(zip_path, unzip_path)

    return unzip_path


def clean_datetime(df: pd.DataFrame, col: str) -> pd.DataFrame:
    r"""Clean the time column of a pandas dataframe.
    Args:
        df (pd.DataFrame): The pandas dataframe to clean the timecolumn for.
        col (str): The time column name.

    Returns:
        (pd.DataFrame): The pandas dataframe with the cleaned time column.
    """
    df[col] = pd.to_datetime(df[col], errors="coerce")

    # Count the number of rows before removing invalid dates
    total_before = len(df)

    # Remove rows where timestamp is NaT (indicating parsing failure)
    df = df.dropna(subset=[col])

    # Count the number of rows after removing invalid dates
    total_after = len(df)

    # Calculate the percentage of rows removed
    percentage_removed = ((total_before - total_after) / total_before) * 100

    # Print the percentage of comments removed
    print(
        f"Percentage of rows removed due to invalid dates: "
        f"{percentage_removed:.2f}%"
    )
    return df


def visualize_database_schema(db: Database, path: str):
    r"""Visualize a database schema and save the figure to path."""
    G = nx.Graph()
    for table_name in db.table_dict:
        G.add_node(table_name, name=table_name)
    breakpoint()
    for table_name, table in db.table_dict.items():
        pkey_table_dict = table.fkey_col_to_pkey_table
        for _, pkey_table_name in pkey_table_dict.items():
            G.add_edge(table_name, pkey_table_name)
    nx.draw(G, labels=nx.get_node_attributes(G, "name"))
    plt.savefig(path)<|MERGE_RESOLUTION|>--- conflicted
+++ resolved
@@ -11,8 +11,6 @@
 
 from relbench.data import Database
 
-<<<<<<< HEAD
-=======
 
 def decompress_gz_file(input_path: str, output_path: str):
     import gzip
@@ -26,7 +24,6 @@
             shutil.copyfileobj(f_in, f_out)
             print(f"Decompressed file saved as: {output_path}")
 
->>>>>>> 64d714b0
 
 def unzip_processor(fname: Union[str, Path], action: str, pooch: pooch.Pooch) -> Path:
     zip_path = Path(fname)
