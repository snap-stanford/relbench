--- conflicted
+++ resolved
@@ -28,10 +28,9 @@
         "rel-hm/db.zip": "6ff6537f2fed885c5c8a94525364678dea206c57006de0edb4d76ca71c9c114e",
         "rel-avito/db.zip": "09fe913ece4f17f79ca0d2c1d25ed9f6f7e803fa4a08dcf520b7a0e73f34b1ed",
         "rel-event/db.zip": "141f4842600d091250c1f94e4c479c35e76d7ec3aef9155316f83d4828d85e5e",
-<<<<<<< HEAD
-        "rel-amazon/db.zip": "2fb5d1b6f0d8886374bc25b3a81becbe191ad30e524ac7fb998bab4c87010adc"
-=======
->>>>>>> 2a232221
+        "rel-amazon/db.zip": "2fb5d1b6f0d8886374bc25b3a81becbe191ad30e524ac7fb998bab4c87010adc",
+        "rel-stack/db.zip": "b703d141f86c210e9e6809807ec0bcf9b3e2fcd32a679835c9d71d8048b89188"
+
     },
 )
 
