--- conflicted
+++ resolved
@@ -7,10 +7,6 @@
 from relbench.tasks.stackex import (
     BadgesTask,
     EngageTask,
-<<<<<<< HEAD
-    UserCommentOnPostTask,
-=======
->>>>>>> 751e0b01
     RelatedPostTask,
     UserCommentOnPostTask,
     VotesTask,
