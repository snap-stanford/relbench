--- conflicted
+++ resolved
@@ -61,11 +61,7 @@
                 "Score",
                 "LastEditorDisplayName",
                 "LastEditorUserId",
-<<<<<<< HEAD
-                "AcceptedAnswerId"
-=======
                 "AcceptedAnswerId",
->>>>>>> 6a913243
             ],
             inplace=True,
         )
