import os
import os.path as osp
import shutil
from pathlib import Path

import pandas as pd
import pooch

from relbench.data import Database, Dataset, Table
from relbench.utils import decompress_gz_file, unzip_processor


class EventDataset(Dataset):
    name = "rel-event"
    url = "https://www.kaggle.com/competitions/event-recommendation-engine-challenge"  # noqa
    err_msg = (
        "{data} not found. Please download "
        "event-recommendation-engine-challenge.zip from "
        "'{url}' and move it to '{path}'. Once you have your"
        "Kaggle API key, you can use the following command: "
        "kaggle competitions download -c event-recommendation-engine-challenge"
    )

    val_timestamp = pd.Timestamp("2012-11-21")
    test_timestamp = pd.Timestamp("2012-11-29")
    max_eval_time_frames = 1

    def check_table_and_decompress_if_exists(self, table_path: str, alt_path: str = ""):
        if not os.path.exists(table_path) or (
            alt_path != "" and not os.path.exists(alt_path)
        ):
            if os.path.exists(table_path + ".gz"):
                decompress_gz_file(table_path + ".gz", table_path)
            else:
                self.err_msg.format(data=table_path, url=self.url, path=table_path)

    def make_db(self) -> Database:
        path = osp.join(osp.dirname(osp.realpath(__file__)), "..", "data", "rel-event")
        users = os.path.join(path, "users.csv")
        user_friends = os.path.join(path, "user_friends.csv")
        events = os.path.join(path, "events.csv")
        event_attendees = os.path.join(path, "event_attendees.csv")
        if not (os.path.exists(users)):
            if not os.path.exists(zip):
                raise RuntimeError(
                    self.err_msg.format(data="Dataset", url=self.url, path=zip)
                )
            else:
                shutil.unpack_archive(zip, Path(zip).parent)
        self.check_table_and_decompress_if_exists(
            user_friends, os.path.join(path, "user_friends_flattened.csv")
        )
        self.check_table_and_decompress_if_exists(events)
        self.check_table_and_decompress_if_exists(
            event_attendees, os.path.join(path, "event_attendees_flattened.csv")
        )
        users_df = pd.read_csv(users, dtype={"user_id": int}, parse_dates=["joinedAt"])
        users_df["birthyear"] = pd.to_numeric(users_df["birthyear"], errors="coerce")
        users_df["joinedAt"] = pd.to_datetime(
            users_df["joinedAt"], errors="coerce"
        ).dt.tz_localize(None)

        friends_df = pd.read_csv(
            users, dtype={"user_id": int}, parse_dates=["joinedAt"]
        )
        friends_df["birthyear"] = pd.to_numeric(
            friends_df["birthyear"], errors="coerce"
        )
        friends_df["joinedAt"] = pd.to_datetime(
            friends_df["joinedAt"], errors="coerce"
        ).dt.tz_localize(None)
        events_df = pd.read_csv(events)
        events_df["start_time"] = pd.to_datetime(
            events_df["start_time"], errors="coerce"
        ).dt.tz_localize(None)

        train = os.path.join(path, "train.csv")
        event_interest_df = pd.read_csv(train)
        event_interest_df["timestamp"] = pd.to_datetime(
            event_interest_df["timestamp"]
        ).dt.tz_localize(None)

<<<<<<< HEAD
=======
        if not os.path.exists(os.path.join(path, "user_friends_flattened.csv")):
            user_friends_df = pd.read_csv(user_friends)
            user_friends_df = (
                user_friends_df.set_index("user")["friends"]
                .str.split(expand=True)
                .stack()
                .reset_index()
            )
            user_friends_df.columns = ["user", "index", "friend"]
            user_friends_flattened_df = user_friends_df.drop("index", axis=1).assign(
                user=lambda df: df["user"].astype(int),
                friend=lambda df: df["friend"].astype(int),
            )
            user_friends_flattened_df.to_csv(
                os.path.join(path, "user_friends_flattened.csv")
            )
        else:
            user_friends_flattened_df = pd.read_csv(
                os.path.join(path, "user_friends_flattened.csv")
            )

        if not os.path.exists(os.path.join(path, "event_attendees_flattened.csv")):
            event_attendees_df = pd.read_csv(event_attendees)
            melted_df = event_attendees_df.melt(
                id_vars=["event"],
                value_vars=["yes", "maybe", "invited", "no"],
                var_name="status",
                value_name="user_ids",
            )
            melted_df = melted_df.dropna()
            melted_df["user_ids"] = melted_df["user_ids"].str.split()
            melted_df["user_ids"] = melted_df["user_ids"].apply(
                lambda x: [int(i) for i in x]
            )
            exploded_df = melted_df.explode("user_ids")
            exploded_df["user_ids"] = exploded_df["user_ids"].astype(int)
            exploded_df.rename(columns={"user_ids": "user_id"}, inplace=True)
            exploded_df = pd.merge(
                exploded_df,
                events_df[["event_id", "start_time"]],
                left_on="event",
                right_on="event_id",
                how="left",
            )
            exploded_df = exploded_df.drop("event_id", axis=1)
            event_attendees_flattened_df = exploded_df.dropna(subset=["user_id"])
            event_attendees_flattened_df.to_csv(
                os.path.join(path, "event_attendees_flattened.csv")
            )
        else:
            event_attendees_flattened_df = pd.read_csv(
                os.path.join(path, "event_attendees_flattened.csv")
            )
            event_attendees_flattened_df["start_time"] = pd.to_datetime(
                event_attendees_flattened_df["start_time"], errors="coerce"
            )
            event_attendees_flattened_df["start_time"] = (
                event_attendees_flattened_df["start_time"]
                .dt.tz_localize(None)
                .apply(pd.Timestamp)
            )
            event_attendees_flattened_df = event_attendees_flattened_df.dropna(
                subset=["user_id"]
            )

>>>>>>> bed7bfc2
        db = Database(
            table_dict={
                "users": Table(
                    df=users_df,
                    fkey_col_to_pkey_table={},
                    pkey_col="user_id",
                    time_col="joinedAt",
                ),
                "friends": Table(
                    df=friends_df,
                    fkey_col_to_pkey_table={},
                    pkey_col="user_id",
                    time_col="joinedAt",
                ),
                "events": Table(
                    df=events_df,
                    fkey_col_to_pkey_table={"user_id": "friends"},
                    pkey_col="event_id",
                    time_col="start_time",
                ),
                "event_attendees": Table(
                    df=event_attendees_flattened_df,
                    fkey_col_to_pkey_table={
                        "event": "events",
                        "user_id": "users",
                    },
                    time_col="start_time",
                ),
                "event_interest": Table(
                    df=event_interest_df,
                    fkey_col_to_pkey_table={
                        "event": "events",
                        "user": "users",
                    },
                    time_col="timestamp",
                ),
                "user_friends": Table(
                    df=user_friends_flattened_df,
                    fkey_col_to_pkey_table={
                        "user": "users",
                        "friend": "friends",
                    },
                ),
            }
        )

        db = db.from_(pd.Timestamp("2012-06-20"))

        return db<|MERGE_RESOLUTION|>--- conflicted
+++ resolved
@@ -80,74 +80,6 @@
             event_interest_df["timestamp"]
         ).dt.tz_localize(None)
 
-<<<<<<< HEAD
-=======
-        if not os.path.exists(os.path.join(path, "user_friends_flattened.csv")):
-            user_friends_df = pd.read_csv(user_friends)
-            user_friends_df = (
-                user_friends_df.set_index("user")["friends"]
-                .str.split(expand=True)
-                .stack()
-                .reset_index()
-            )
-            user_friends_df.columns = ["user", "index", "friend"]
-            user_friends_flattened_df = user_friends_df.drop("index", axis=1).assign(
-                user=lambda df: df["user"].astype(int),
-                friend=lambda df: df["friend"].astype(int),
-            )
-            user_friends_flattened_df.to_csv(
-                os.path.join(path, "user_friends_flattened.csv")
-            )
-        else:
-            user_friends_flattened_df = pd.read_csv(
-                os.path.join(path, "user_friends_flattened.csv")
-            )
-
-        if not os.path.exists(os.path.join(path, "event_attendees_flattened.csv")):
-            event_attendees_df = pd.read_csv(event_attendees)
-            melted_df = event_attendees_df.melt(
-                id_vars=["event"],
-                value_vars=["yes", "maybe", "invited", "no"],
-                var_name="status",
-                value_name="user_ids",
-            )
-            melted_df = melted_df.dropna()
-            melted_df["user_ids"] = melted_df["user_ids"].str.split()
-            melted_df["user_ids"] = melted_df["user_ids"].apply(
-                lambda x: [int(i) for i in x]
-            )
-            exploded_df = melted_df.explode("user_ids")
-            exploded_df["user_ids"] = exploded_df["user_ids"].astype(int)
-            exploded_df.rename(columns={"user_ids": "user_id"}, inplace=True)
-            exploded_df = pd.merge(
-                exploded_df,
-                events_df[["event_id", "start_time"]],
-                left_on="event",
-                right_on="event_id",
-                how="left",
-            )
-            exploded_df = exploded_df.drop("event_id", axis=1)
-            event_attendees_flattened_df = exploded_df.dropna(subset=["user_id"])
-            event_attendees_flattened_df.to_csv(
-                os.path.join(path, "event_attendees_flattened.csv")
-            )
-        else:
-            event_attendees_flattened_df = pd.read_csv(
-                os.path.join(path, "event_attendees_flattened.csv")
-            )
-            event_attendees_flattened_df["start_time"] = pd.to_datetime(
-                event_attendees_flattened_df["start_time"], errors="coerce"
-            )
-            event_attendees_flattened_df["start_time"] = (
-                event_attendees_flattened_df["start_time"]
-                .dt.tz_localize(None)
-                .apply(pd.Timestamp)
-            )
-            event_attendees_flattened_df = event_attendees_flattened_df.dropna(
-                subset=["user_id"]
-            )
-
->>>>>>> bed7bfc2
         db = Database(
             table_dict={
                 "users": Table(
