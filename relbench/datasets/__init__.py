--- conflicted
+++ resolved
@@ -1,11 +1,7 @@
 from relbench.data import RelBenchDataset
 from relbench.datasets.amazon import AmazonDataset
-<<<<<<< HEAD
 from relbench.datasets.event import EventDataset
-=======
 from relbench.datasets.avito import AvitoDataset
-from relbench.datasets.event_recommendation import EventRecommendationDataset
->>>>>>> 5b9bdb17
 from relbench.datasets.f1 import F1Dataset
 from relbench.datasets.fake import FakeDataset
 from relbench.datasets.hm import HMDataset
@@ -14,13 +10,8 @@
 
 dataset_cls_list = [
     AmazonDataset,
-<<<<<<< HEAD
     EventDataset,
-=======
     AvitoDataset,
-    StackExDataset,
-    MathStackExDataset,
->>>>>>> 5b9bdb17
     F1Dataset,
     FakeDataset,
     StackDataset,
@@ -40,11 +31,13 @@
 
 __all__ = [
     "AmazonDataset",
+    "EventDataset",
+    "AvitoDataset",
     "F1Dataset",
+    "FakeDataset",
+    "StackDataset",
     "TrialDataset",
-    "FakeDataset",
-    "EventDataset",
-    "StackDataset",
+    "HMDataset",
     "dataset_cls_dict",
     "dataset_names",
     "get_dataset",
