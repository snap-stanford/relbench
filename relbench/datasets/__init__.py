--- conflicted
+++ resolved
@@ -6,23 +6,15 @@
 import pooch
 
 from relbench.base import Dataset
-<<<<<<< HEAD
-from relbench.datasets import (  # mimic_iv,; mimic_iv_bq,
-    amazon,
-=======
 from relbench.datasets import (
     amazon,
     arxiv,
->>>>>>> 3b6d404c
     avito,
     event,
     f1,
     hm,
-<<<<<<< HEAD
     mimic,
-=======
     ratebeer,
->>>>>>> 3b6d404c
     salt,
     stack,
     trial,
@@ -123,11 +115,7 @@
 register_dataset("rel-hm", hm.HMDataset)
 register_dataset("rel-stack", stack.StackDataset)
 register_dataset("rel-trial", trial.TrialDataset)
-<<<<<<< HEAD
+register_dataset("rel-arxiv", arxiv.ArxivDataset)
 register_dataset("rel-salt", salt.SALTDataset)
 register_dataset("rel-mimic", mimic.MimicDataset)
-=======
-register_dataset("rel-arxiv", arxiv.ArxivDataset)
-register_dataset("rel-salt", salt.SALTDataset)
-register_dataset("rel-ratebeer", ratebeer.RateBeerDataset)
->>>>>>> 3b6d404c
+register_dataset("rel-ratebeer", ratebeer.RateBeerDataset)