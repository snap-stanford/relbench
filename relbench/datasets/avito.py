--- conflicted
+++ resolved
@@ -35,9 +35,6 @@
 
     def make_db(self) -> Database:
         # Customize path as necessary
-<<<<<<< HEAD
-        path = os.path.join("data", "avito_integ_test_v1")
-=======
         r"""Process the raw files into a database."""
         url = "https://relbench.stanford.edu/data/rel-avito-raw.zip"
         path = pooch.retrieve(
@@ -47,7 +44,6 @@
             processor=unzip_processor,
         )
         path = os.path.join(path, "avito_500k_integ_test")
->>>>>>> 5200fbe2
 
         # Define table names
         ads_info = os.path.join(path, "AdsInfo")
