--- conflicted
+++ resolved
@@ -3,11 +3,7 @@
 import pandas as pd
 import pooch
 
-<<<<<<< HEAD
 from relbench.data import Database, Dataset, Table
-=======
-from relbench.data import Database, RelBenchDataset, Table
->>>>>>> 30af0a37
 from relbench.utils import clean_datetime, unzip_processor
 
 
@@ -23,17 +19,6 @@
     val_timestamp = pd.Timestamp("2015-05-08")
     test_timestamp = pd.Timestamp("2015-05-14")
     max_eval_time_frames = 1
-<<<<<<< HEAD
-=======
-
-    def __init__(
-        self,
-        *,
-        process: bool = False,
-    ):
-        self.name = f"{self.name}"
-        super().__init__(process=process)
->>>>>>> 30af0a37
 
     def make_db(self) -> Database:
         # Customize path as necessary
