--- conflicted
+++ resolved
@@ -4,11 +4,7 @@
 import pooch
 
 from relbench.data import Database, RelBenchDataset, Table
-<<<<<<< HEAD
 from relbench.tasks.f1 import PointsTask, ConstructorPointsTask, DidNotFinishTask, QualifyingTask
-=======
-from relbench.tasks.f1 import ConstructorPointsTask, DidNotFinishTask, PointsTask
->>>>>>> 1794f4fe
 from relbench.utils import unzip_processor
 
 
@@ -44,7 +40,6 @@
         constructor_standings = pd.read_csv(
             os.path.join(path, "constructor_standings.csv")
         )
-        lap_times = pd.read_csv(os.path.join(path, "lap_times.csv"))
         qualifying = pd.read_csv(os.path.join(path, "qualifying.csv"))  
 
         ## remove columns that are irrelevant, leak time, or have too many missing values
@@ -95,11 +90,6 @@
             inplace=True,
         )
 
-        lap_times.drop(
-            columns=["time"],
-            inplace=True,
-        )
-
         qualifying.drop(
             columns=["q1", "q2", "q3"],
             inplace=True,
@@ -121,16 +111,14 @@
         constructor_standings = constructor_standings.merge(
             races[["raceId", "date"]], on="raceId", how="left"
         )
-        lap_times = lap_times.merge(races[["raceId", "date"]], on="raceId", how="left")
 
         qualifying = qualifying.merge(races[['raceId', 'date']], on='raceId', how='left')
+        
         # subtract a day from the date to account for the fact 
-        # 
         # that the qualifying time is the day before the main race
         qualifying['date'] = qualifying['date'] - pd.Timedelta(days=1)
 
-        # add missing pkey colum to lap_times
-        lap_times["lapId"] = lap_times.index
+
 
         tables = {}
 
@@ -192,14 +180,6 @@
             time_col="date",
         )
 
-        tables["lap_times"] = Table(
-            df=pd.DataFrame(lap_times),
-            fkey_col_to_pkey_table={"raceId": "races", "driverId": "drivers"},
-            pkey_col="lapId",
-            time_col="date",
-        )
-
-<<<<<<< HEAD
         tables["qualifying"] = Table(
             df=pd.DataFrame(qualifying),
             fkey_col_to_pkey_table={
@@ -210,6 +190,4 @@
             time_col="date"
         )
 
-=======
->>>>>>> 1794f4fe
         return Database(tables)